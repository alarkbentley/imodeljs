--- conflicted
+++ resolved
@@ -154,11 +154,7 @@
     },
     "@rush-temp/bentleyjs-core": {
       "version": "file:projects/bentleyjs-core.tgz",
-<<<<<<< HEAD
-      "integrity": "sha1-R6Ar4k2yqsDQmGLaroOzG57iVnw=",
-=======
       "integrity": "sha1-4Lf9IhIsHf77ayjsaGXPbiDlCz8=",
->>>>>>> ee5697af
       "requires": {
         "rimraf": "2.6.2",
         "typescript": "2.7.2"
@@ -166,11 +162,7 @@
     },
     "@rush-temp/geometry-core": {
       "version": "file:projects/geometry-core.tgz",
-<<<<<<< HEAD
-      "integrity": "sha1-itgKpXqG53bmStvXAPOH0SK1VBk=",
-=======
       "integrity": "sha1-kqeoDGtYr0OL7+ERhfjnOF/3Ah0=",
->>>>>>> ee5697af
       "requires": {
         "@types/lodash": "4.14.106",
         "chai": "4.1.2",
@@ -189,11 +181,7 @@
     },
     "@rush-temp/imodeljs-backend": {
       "version": "file:projects/imodeljs-backend.tgz",
-<<<<<<< HEAD
-      "integrity": "sha1-YuXd86GAulFskFdArAF8dm9bnv0=",
-=======
       "integrity": "sha1-xKJg29UVd8IbvONJWAzZSwLopyE=",
->>>>>>> ee5697af
       "requires": {
         "@bentley/imodeljs-clients": "5.2.0",
         "@bentley/imodeljs-native-platform-api": "15.2.0",
@@ -214,11 +202,7 @@
     },
     "@rush-temp/imodeljs-common": {
       "version": "file:projects/imodeljs-common.tgz",
-<<<<<<< HEAD
-      "integrity": "sha1-/1NyhebQqtwT/lUEQb122z+8tPs=",
-=======
       "integrity": "sha1-syGicdMfIS7YWkWAS7QMXsNBBnE=",
->>>>>>> ee5697af
       "requires": {
         "@bentley/imodeljs-clients": "5.2.0",
         "@types/uuid": "3.4.3",
@@ -229,11 +213,7 @@
     },
     "@rush-temp/imodeljs-core": {
       "version": "file:projects/imodeljs-core.tgz",
-<<<<<<< HEAD
-      "integrity": "sha1-HxlrQ+Nq7R9/+IR8aBfS0pQnfXo=",
-=======
       "integrity": "sha1-OVAYQw0/5M5k9dqhF/cbgF7imdI=",
->>>>>>> ee5697af
       "requires": {
         "@bentley/bentleyjs-tools": "3.2.6",
         "@types/body-parser": "1.16.8",
@@ -277,10 +257,7 @@
         "tsconfig-paths": "2.7.3",
         "tslint": "5.9.1",
         "typedoc": "0.11.1",
-<<<<<<< HEAD
-=======
         "typedoc-plugin-external-module-name": "1.1.1",
->>>>>>> ee5697af
         "typedoc-plugin-markdown": "1.1.1",
         "typescript": "2.7.2",
         "webpack": "3.11.0",
@@ -289,11 +266,7 @@
     },
     "@rush-temp/imodeljs-core-sample-code": {
       "version": "file:projects/imodeljs-core-sample-code.tgz",
-<<<<<<< HEAD
-      "integrity": "sha1-0IeJ7++FA3sTAflX+xguoXmxOpc=",
-=======
       "integrity": "sha1-diOkYeZB5K6bWW2m/I6cQZRJ4sI=",
->>>>>>> ee5697af
       "requires": {
         "@bentley/imodeljs-clients": "5.2.0",
         "@bentley/imodeljs-n_8-win32-x64": "15.2.0",
@@ -317,11 +290,7 @@
     },
     "@rush-temp/imodeljs-core-testbed": {
       "version": "file:projects/imodeljs-core-testbed.tgz",
-<<<<<<< HEAD
-      "integrity": "sha1-oz9l7p6iqTQnZRB/Agq1EGIQxRw=",
-=======
       "integrity": "sha1-61t63KgEVMm7CZTxUQZPk1zNjoM=",
->>>>>>> ee5697af
       "requires": {
         "@bentley/imodeljs-clients": "5.2.0",
         "@bentley/imodeljs-e_1_6_11-win32-x64": "15.2.0",
@@ -347,11 +316,7 @@
     },
     "@rush-temp/imodeljs-frontend": {
       "version": "file:projects/imodeljs-frontend.tgz",
-<<<<<<< HEAD
-      "integrity": "sha1-mX+1rdRwVjwtpYYsfHPK1MmNUJo=",
-=======
       "integrity": "sha1-ri4QK7ADglaY43bEG656FX/Q878=",
->>>>>>> ee5697af
       "requires": {
         "@bentley/imodeljs-clients": "5.2.0",
         "fuse.js": "3.2.0",
