--- conflicted
+++ resolved
@@ -5,12 +5,7 @@
 import * as path from "path";
 import { expect, assert } from "chai";
 import { OpenMode, DbOpcode } from "@bentley/bentleyjs-core/lib/BeSQLite";
-<<<<<<< HEAD
 import { AccessToken, ChangeSet, IModel as HubIModel } from "@bentley/imodeljs-clients";
-=======
-import { AccessToken, MultiCode, CodeState } from "@bentley/imodeljs-clients";
-import { ChangeSet } from "@bentley/imodeljs-clients";
->>>>>>> 791cef6d
 import { IModelVersion } from "../common/IModelVersion";
 import { BriefcaseManager } from "../backend/BriefcaseManager";
 import { IModelDb, ConcurrencyControl } from "../backend/IModelDb";
@@ -179,7 +174,6 @@
     iModel.close(accessToken);
   });
 
-<<<<<<< HEAD
   it.skip("should write to briefcase with optimistic concurrency", async () => {
     // Delete any existing iModels with the same name as the read-write test iModel
     const iModelName = "ReadWriteTest";
@@ -195,70 +189,48 @@
     const pathname = path.join(__dirname, "assets", iModelName + ".bim");
     const rwIModelId: string = await BriefcaseManager.uploadIModel(accessToken, testProjectId, pathname);
     assert.isNotEmpty(rwIModelId);
-=======
-  it.only("should write to briefcase with optimistic concurrency", async () => {
->>>>>>> 791cef6d
 
     // Acquire a briefcase from iModelHub
     const rwIModel: IModelDb = await IModelDb.open(accessToken, testProjectId, rwIModelId, OpenMode.ReadWrite);
 
     // Turn on optimistic concurrency control. This allows the app to modify elements, models, etc. without first acquiring locks.
-<<<<<<< HEAD
-    // (Later, when the app downloads and merges changeSets from the Hub into the briefcase, BriefcaseManager will merge changes and handle conflicts.)
-    rwIModel.setConcurrencyControlPolicy(new BriefcaseManager.OptimisticConcurrencyControlPolicy({
-      updateVsUpdate: BriefcaseManager.ConflictResolution.Reject,
-      updateVsDelete: BriefcaseManager.ConflictResolution.Take,
-      deleteVsUpdate: BriefcaseManager.ConflictResolution.Reject,
-    }));
-=======
     // Later, when the app downloads and merges changeSets from the Hub into the briefcase, BriefcaseManager will merge changes and handle conflicts.
     // The app still has to reserve codes.
-    iModel.concurrencyControl.setPolicy(new ConcurrencyControl.OptimisticPolicy());
->>>>>>> 791cef6d
+    rwIModel.concurrencyControl.setPolicy(new ConcurrencyControl.OptimisticPolicy());
 
     // Show that we can modify the properties of an element. In this case, we modify the root element itself.
     const rootEl: Element = (rwIModel.elements.getRootSubject()).copyForEdit<Element>();
     rootEl.userLabel = rootEl.userLabel + "changed";
     rwIModel.elements.updateElement(rootEl);
 
-    assert.isFalse(iModel.concurrencyControl.hasPendingRequests());
+    assert.isFalse(rwIModel.concurrencyControl.hasPendingRequests());
 
     // Create a new physical model.
     let newModelId: Id64;
-<<<<<<< HEAD
-    [, newModelId] = IModelTestUtils.createAndInsertPhysicalModel(rwIModel, Code.createEmpty(), true);
-
-    // Find or create a SpatialCategory
+    [, newModelId] = IModelTestUtils.createAndInsertPhysicalModel(rwIModel, IModelTestUtils.getUniqueModelCode(rwIModel, "newPhysicalModel"), true);
+
+    // Find or create a SpatialCategory.
     const dictionary: DictionaryModel = rwIModel.models.getModel(IModel.getDictionaryId()) as DictionaryModel;
-    let spatialCategoryId: Id64 | undefined = SpatialCategory.queryCategoryIdByName(dictionary, "MySpatialCategory");
-    if (undefined === spatialCategoryId) {
-      spatialCategoryId = IModelTestUtils.createAndInsertSpatialCategory(dictionary, "MySpatialCategory", new Appearance({ color: new ColorDef("rgb(255,0,0)") }));
-=======
-    [, newModelId] = IModelTestUtils.createAndInsertPhysicalModel(iModel, IModelTestUtils.getUniqueModelCode(iModel, "newPhysicalModel"), true);
-
-    // Find or create a SpatialCategory.
-    const dictionary: DictionaryModel = iModel.models.getModel(IModel.getDictionaryId()) as DictionaryModel;
     const newCategoryCode = IModelTestUtils.getUniqueSpatialCategoryCode(dictionary, "ThisTestSpatialCategory");
     const spatialCategoryId: Id64 = IModelTestUtils.createAndInsertSpatialCategory(dictionary, newCategoryCode.value!, new Appearance({ color: new ColorDef("rgb(255,0,0)") }));
 
     // iModel.concurrencyControl should have recorded the codes that are required by the new elements.
-    assert.isTrue(iModel.concurrencyControl.hasPendingRequests());
-    assert.isTrue(await iModel.concurrencyControl.areAvailable(accessToken));
+    assert.isTrue(rwIModel.concurrencyControl.hasPendingRequests());
+    assert.isTrue(await rwIModel.concurrencyControl.areAvailable(accessToken));
 
     // Reserve all of the codes that are required by the new model and category.
     try {
-      await iModel.concurrencyControl.request(accessToken);
+      await rwIModel.concurrencyControl.request(accessToken);
     } catch (err) {
       if (err instanceof ConcurrencyControl.RequestError) {
           assert.fail(JSON.stringify(err.unavailableCodes) + ", " + JSON.stringify(err.unavailableLocks));
       }
->>>>>>> 791cef6d
     }
 
     // Verify that the codes are reserved.
-    const category = iModel.elements.getElement(spatialCategoryId);
+    const category = rwIModel.elements.getElement(spatialCategoryId);
     assert.isTrue(category.code.value !== undefined);
-    const codeStates: MultiCode[] = await iModel.concurrencyControl.codes.query(accessToken, category.code.spec, category.code.scope);
+    const codeStates: MultiCode[] = await rwIModel.concurrencyControl.codes.query(accessToken, category.code.spec, category.code.scope);
     const foundCode: MultiCode[] = codeStates.filter((cs) => cs.values.includes(category.code.value!) && (cs.state === CodeState.Reserved));
     assert.equal(foundCode.length, 1);
 
@@ -271,28 +243,18 @@
     */
 
     // Create a couple of physical elements.
-<<<<<<< HEAD
+    const elid1 = rwIModel.elements.insertElement(IModelTestUtils.createPhysicalObject(rwIModel, newModelId, spatialCategoryId));
     rwIModel.elements.insertElement(IModelTestUtils.createPhysicalObject(rwIModel, newModelId, spatialCategoryId));
-    rwIModel.elements.insertElement(IModelTestUtils.createPhysicalObject(rwIModel, newModelId, spatialCategoryId));
 
     // Commit the local changes to a local transaction in the briefcase.
+    // (Note that this ends the bulk operation automatically, so there's no need to call endBulkOperation.)
     rwIModel.saveChanges("inserted generic objects");
+
+    rwIModel.elements.getElement(elid1); // throws if elid1 is not found
+    rwIModel.elements.getElement(spatialCategoryId); // throws if spatialCategoryId is not found
 
     // Push the changes to the hub
     await rwIModel.changeSets.push(accessToken);
-=======
-    const elid1 = iModel.elements.insertElement(IModelTestUtils.createPhysicalObject(iModel, newModelId, spatialCategoryId));
-    iModel.elements.insertElement(IModelTestUtils.createPhysicalObject(iModel, newModelId, spatialCategoryId));
-
-    // Commit the local changes to a local transaction in the briefcase.
-    // (Note that this ends the bulk operation automatically, so there's no need to call endBulkOperation.)
-    iModel.saveChanges("inserted generic objects");
-
-    iModel.elements.getElement(elid1); // throws if elid1 is not found
-    iModel.elements.getElement(spatialCategoryId); // throws if spatialCategoryId is not found
-
-    // TBD: Sync with iModelHub and  then upload the local changes as a changeSet to iModelHub
->>>>>>> 791cef6d
 
     // Open a readonly copy of the iModel
     const roIModel: IModelDb = await IModelDb.open(accessToken, testProjectId, rwIModelId, OpenMode.Readonly, IModelVersion.latest());
