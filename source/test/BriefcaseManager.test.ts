--- conflicted
+++ resolved
@@ -110,14 +110,9 @@
     assert.exists(iModelNoVer);
   });
 
-<<<<<<< HEAD
-  it("should be able to get elements and models from an IModelConnection", async () => {
-    const iModel: IModelConnection = await IModelConnection.open(accessToken, testIModelId);
-=======
   // WIP: waiting for front/backend refactoring before it can be re-enabled.
   it.skip("should be able to get elements and models from an IModelConnection", async () => {
-    const iModel: IModelConnection = await IModelConnection.open(accessToken, iModelId);
->>>>>>> 58cdc4db
+    const iModel: IModelConnection = await IModelConnection.open(accessToken, testIModelId);
     assert.exists(iModel);
     assert.isTrue(iModel instanceof IModelConnection);
     assert.exists(iModel.models);
