--- conflicted
+++ resolved
@@ -1,10 +1,6 @@
 {
   "name": "@bentley/imodeljs-frontend",
-<<<<<<< HEAD
-  "version": "0.53.4",
-=======
   "version": "0.58.0",
->>>>>>> e19d0965
   "description": "iModelJs frontend components",
   "license": "UNLICENSED",
   "scripts": {
@@ -36,12 +32,8 @@
   ],
   "dependencies": {
     "@bentley/geometry-core": "^4.3.1",
-<<<<<<< HEAD
     "@bentley/imodeljs-clients": "^3.0.3",
-=======
-    "@bentley/imodeljs-clients": "^3.0.2",
     "@bentley/imodeljs-common": "^0.58.0",
->>>>>>> e19d0965
     "fuse.js": "^3.2.0",
     "i18next": "^10.2.2",
     "i18next-browser-languagedetector": "^2.1.0",
