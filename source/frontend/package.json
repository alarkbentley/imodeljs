{
  "name": "@bentley/imodeljs-frontend",
<<<<<<< HEAD
  "version": "0.49.0",
=======
  "version": "0.49.1",
>>>>>>> e5b74b73
  "description": "iModelJs frontend components",
  "license": "UNLICENSED",
  "scripts": {
    "build": "tsc",
    "clean": "rimraf lib",
    "test": "echo \"Error: run tests from the '../test' directory.\" && exit 1"
  },
  "repository": {},
  "keywords": [
    "Bentley",
    "BIM",
    "iModel"
  ],
  "author": {
    "name": "Bentley Systems, Inc.",
    "url": "http://www.bentley.com"
  },
  "//dependencies": [
    "NOTE: these dependencies are specific to imodeljs-frontend",
    "NOTE: dependencies that are in common with imodeljs-backend must have a consistent version",
    "NOTE: imodeljs-frontend should remain UI technology agnostic, so no react/angular dependencies are allowed"
  ],
  "dependencies": {
    "@bentley/bentleyjs-core": "^6.0.0",
    "@bentley/geometry-core": "^4.3.1",
    "@bentley/imodeljs-clients": "^3.0.0",
    "flatbuffers": "^1.8.0",
    "fuse.js": "^3.2.0",
    "i18next": "^10.2.2",
    "i18next-browser-languagedetector": "^2.1.0",
    "i18next-xhr-backend": "^1.5.1",
    "js-base64": "^2.4.0"
  },
  "//devDependencies": [
    "NOTE: all devDependencies should be recorded in the top-level package.json only"
  ]
}<|MERGE_RESOLUTION|>--- conflicted
+++ resolved
@@ -1,10 +1,6 @@
 {
   "name": "@bentley/imodeljs-frontend",
-<<<<<<< HEAD
-  "version": "0.49.0",
-=======
-  "version": "0.49.1",
->>>>>>> e5b74b73
+  "version": "0.50.0",
   "description": "iModelJs frontend components",
   "license": "UNLICENSED",
   "scripts": {
