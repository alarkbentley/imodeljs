/*---------------------------------------------------------------------------------------------
|  $Copyright: (c) 2018 Bentley Systems, Incorporated. All rights reserved. $
 *--------------------------------------------------------------------------------------------*/
import * as path from "path";
import { expect, assert } from "chai";
<<<<<<< HEAD
import * as TypeMoq from "typemoq";
import { OpenMode, DbOpcode } from "@bentley/bentleyjs-core/lib/BeSQLite";
import { AccessToken, Briefcase, ChangeSet, IModel as HubIModel, SeedFile, MultiCode, CodeState, IModelHubClient,
  ConnectClient, Project, ECJsonTypeMap, WsgInstance, Response, UserProfile } from "@bentley/imodeljs-clients";
import { KeepBriefcase, BriefcaseManager, BriefcaseEntry } from "../BriefcaseManager";
=======
import { OpenMode, DbOpcode } from "@bentley/bentleyjs-core";
import { AccessToken, ChangeSet, IModel as HubIModel, MultiCode, CodeState } from "@bentley/imodeljs-clients";
import { Code } from "@bentley/imodeljs-common/lib/Code";
import { IModelVersion } from "@bentley/imodeljs-common/lib/IModelVersion";
import { KeepBriefcase } from "../BriefcaseManager";
>>>>>>> b7367453
import { IModelDb, ConcurrencyControl } from "../IModelDb";
import { IModelTestUtils } from "./IModelTestUtils";
import { Id64 } from "@bentley/bentleyjs-core";
import { Element } from "../Element";
import { DictionaryModel } from "../Model";
import { SpatialCategory } from "../Category";
import { Code } from "@bentley/imodeljs-common/lib/Code";
import { IModelVersion } from "@bentley/imodeljs-common/lib/IModelVersion";
import { Appearance } from "@bentley/imodeljs-common/lib/SubCategoryAppearance";
import { ColorDef } from "@bentley/imodeljs-common/lib/ColorDef";
import { IModel } from "@bentley/imodeljs-common/lib/IModel";
import { IModelJsFs } from "../IModelJsFs";
import { iModelHost } from "../IModelHost";
import { AutoPush, AutoPushState, AutoPushEventHandler, AutoPushEventType } from "../AutoPush";
import { BeEvent } from "@bentley/bentleyjs-core";

let lastPushTimeMillis = 0;
let lastAutoPushEventType: AutoPushEventType | undefined;

class Timer {
  private label: string;
  constructor(label: string) {
    // tslint:disable-next-line:no-console
    console.time(this.label = "\t" + label);
  }

  public end() {
    // tslint:disable-next-line:no-console
    console.timeEnd(this.label);
  }
}

class MockAccessToken extends AccessToken {
  public constructor() { super(""); }
  public getUserProfile(): UserProfile|undefined {
    return new UserProfile ("test", "user", "testuser001@mailinator.com", "12345", "Bentley");
  }
  public toTokenString() { return ""; }
}

export class IModelTestUser {
  public static user = {
    email: "bistroDEV_pmadm1@mailinator.com",
    password: "pmadm1",
  };
}

describe("BriefcaseManager", () => {
  let accessToken: AccessToken;
  const spoofAccessToken: MockAccessToken = new MockAccessToken();
  let testProjectId: string;
  let testIModelId: string;
  let testChangeSets: ChangeSet[];
  const testVersionNames = ["FirstVersion", "SecondVersion", "ThirdVersion"];
  const testElementCounts = [80, 81, 82];
  let iModelLocalReadonlyPath: string;
  let iModelLocalReadWritePath: string;
  const assetDir = "./test/assets";

  const iModelHubClientMock = TypeMoq.Mock.ofType(IModelHubClient);
  const iModelVersionMock = TypeMoq.Mock.ofType(IModelVersion);
  const connectClientMock = TypeMoq.Mock.ofType(ConnectClient);

  let shouldDeleteAllBriefcases: boolean = false;
  const getElementCount = (iModel: IModelDb): number => {
    const rows: any[] = iModel.executeQuery("SELECT COUNT(*) AS cnt FROM bis.Element");
    const count = +(rows[0].cnt);
    return count;
  };

  const getTypedInstance = <T extends WsgInstance>(typedConstructor: new () => T, jsonBody: any): T => {
    const instance: T | undefined = ECJsonTypeMap.fromJson<T>(typedConstructor, "wsg", jsonBody);
    if (!instance) { throw new Error("Unable to parse JSON into typed instance"); }
    return instance!;
  };

  const getTypedInstances = <T extends WsgInstance>(typedConstructor: new () => T, jsonBody: any): T[] => {
    const instances: T[] = new Array<T>();
    for (const ecJsonInstance of jsonBody) {
      const typedInstance: T | undefined = ECJsonTypeMap.fromJson<T>(typedConstructor, "wsg",  ecJsonInstance);
      if (typedInstance) { instances.push(typedInstance); }
    }
    return instances;
  };
  const dumpTestCase = async (projectName: string, iModelName: string) => {
    const projectId: string = await IModelTestUtils.getTestProjectId(accessToken, projectName);
    const iModelId: string = await IModelTestUtils.getTestIModelId(accessToken, projectId, iModelName);

    const rootPath = "d:\\temp\\imjsTestFiles\\";
    if (!IModelJsFs.existsSync(rootPath))
      IModelJsFs.mkdirSync(rootPath);

    const imodelPath = path.join(rootPath, iModelName, "\\");
    if (!IModelJsFs.existsSync(imodelPath))
      IModelJsFs.mkdirSync(imodelPath);

    // Get seed file information including the download link
    const seedFile: SeedFile = await IModelTestUtils.hubClient.getSeedFile(accessToken, iModelId, true);
    const downloadUrl = seedFile.downloadUrl!;

    // Download seed
    const downloadToPathname = path.join(imodelPath, `${iModelName}.bim`);
    await IModelTestUtils.hubClient.downloadFile(downloadUrl, downloadToPathname);

    // Get all change set information including the download link
    const changeSets: ChangeSet[] = await IModelTestUtils.hubClient.getChangeSets(accessToken, iModelId, true /*=includeDownloadLink*/);

    // Download change sets
    await IModelTestUtils.hubClient.downloadChangeSets(changeSets, imodelPath);
  };

  before(async () => {
    const startTime = new Date().getTime();

    console.log("    Started monitoring briefcase manager performance..."); // tslint:disable-line:no-console

    connectClientMock.setup((f: ConnectClient) => f.getProject(TypeMoq.It.isAny(), TypeMoq.It.isAny()))
      .returns(() => {
        const assetPath = path.join(assetDir, "SampleProject.json");
        const buff = IModelJsFs.readFileSync(assetPath);
        const jsonObj = JSON.parse(buff.toString())[0];
        return Promise.resolve(getTypedInstance<Project>(Project, jsonObj));
      }).verifiable();
    iModelHubClientMock.setup((f: IModelHubClient) => f.getIModels(TypeMoq.It.isAny(), TypeMoq.It.isAnyString(), TypeMoq.It.isAny()))
      .returns(() => {
        const sampleIModelPath = path.join(assetDir, "SampleIModel.json");
        const buff = IModelJsFs.readFileSync(sampleIModelPath);
        const jsonObj = JSON.parse(buff.toString());
        return Promise.resolve(getTypedInstances<HubIModel>(HubIModel, jsonObj));
      }).verifiable();
    iModelHubClientMock.setup((f: IModelHubClient) => f.getChangeSets(TypeMoq.It.isAny(), TypeMoq.It.isAnyString(), TypeMoq.It.isAny()))
      .returns(() => {
        const sampleChangeSetPath = path.join(assetDir, "SampleChangeSets.json");
        const buff = IModelJsFs.readFileSync(sampleChangeSetPath);
        const jsonObj = JSON.parse(buff.toString());
        return Promise.resolve(getTypedInstances<ChangeSet>(ChangeSet, jsonObj));
      }).verifiable();
    iModelHubClientMock.setup((f: IModelHubClient) => f.downloadChangeSets(TypeMoq.It.isAny(), TypeMoq.It.isAnyString()))
      .returns((boundCsets: ChangeSet[], outPath: string) => {
        for (const changeSet of boundCsets) {
          const filePath = path.join(assetDir, changeSet.fileName!);
          const outFilePath = path.join(outPath, changeSet.fileName!);
          IModelJsFs.copySync(filePath, outFilePath);
        }
        const retResponse: Response = {
          status: 200,
          header: undefined,
          body: undefined,
        };
        return Promise.resolve(retResponse)
        .then(() => Promise.resolve());
      }).verifiable();

    // accessToken = await IModelTestUtils.getTestUserAccessToken();
    // testProjectId = await IModelTestUtils.getTestProjectId(accessToken, "NodeJsTestProject");
    // testIModelId = await IModelTestUtils.getTestIModelId(accessToken, testProjectId, "TestModel");
    // testChangeSets = await IModelTestUtils.hubClient.getChangeSets(accessToken, testIModelId, false);

    // getTestProjectId()
    const project: Project = await connectClientMock.object.getProject(spoofAccessToken as any, {
      $select: "*",
      $filter: "Name+eq+'NodeJstestproject'",
    });
    connectClientMock.verify((f: ConnectClient) => f.getProject(TypeMoq.It.isAny(), TypeMoq.It.isAny()), TypeMoq.Times.exactly(1));
    assert(project && project.wsgId);
    testProjectId = project.wsgId;

    // getTestModelId
    const iModels = await iModelHubClientMock.object.getIModels(spoofAccessToken as any, testProjectId, {
      $select: "*",
      $filter: "Name+eq+'TestModel'",
    });
    iModelHubClientMock.verify((f: IModelHubClient) => f.getIModels(TypeMoq.It.isAny(), TypeMoq.It.isAnyString(), TypeMoq.It.isAny()), TypeMoq.Times.exactly(1));
    assert(iModels.length > 0);
    assert(iModels[0].wsgId);
    testIModelId = iModels[0].wsgId;

    // getChangeSets
    testChangeSets = await iModelHubClientMock.object.getChangeSets(spoofAccessToken as any, testIModelId, false);
    iModelHubClientMock.verify((f: IModelHubClient) => f.getChangeSets(TypeMoq.It.isAny(), TypeMoq.It.isAnyString(), TypeMoq.It.isAny()), TypeMoq.Times.exactly(1));
    expect(testChangeSets.length).greaterThan(2);

    // downloadChangeSets (Not needed if we assume cache is in initialized state)
    const cacheDir = iModelHost.configuration.briefcaseCacheDir;
    // const csetDir = path.join(cacheDir, testIModelId, "csets");
    // await iModelHubClientMock.object.downloadChangeSets(testChangeSets, csetDir);

    console.log(`    ...getting information on Project+IModel+ChangeSets for test case from mock data: ${new Date().getTime() - startTime} ms`); // tslint:disable-line:no-console

    iModelLocalReadonlyPath = path.join(cacheDir, testIModelId, "readOnly");
    iModelLocalReadWritePath = path.join(cacheDir, testIModelId, "readWrite");

    // Recreate briefcases if the cache has been cleaned. todo: Figure a better way to prevent bleeding briefcase ids
    // Mocking notes:
    //              - Do we ever need to clear briefcases if they're never actually created from the mocks?
    shouldDeleteAllBriefcases = !IModelJsFs.existsSync(cacheDir);
    // if (shouldDeleteAllBriefcases) {
    //   await IModelTestUtils.deleteAllBriefcases(accessToken, testIModelId);
    // }

  });

  it("should download seed files and change sets for all test cases", async () => {
    await dumpTestCase("NodeJsTestProject", "TestModel");
    await dumpTestCase("NodeJsTestProject", "NoVersionsTest");
  });

  it("should open multiple versions of iModels", async () => {
    const iModelNames = ["TestModel", "NoVersionsTest"];
    for (const name of iModelNames) {
       const iModelId = await IModelTestUtils.getTestIModelId(accessToken, testProjectId, name);

       await IModelDb.open(accessToken, testProjectId, iModelId, OpenMode.Readonly, IModelVersion.first());
       await IModelDb.open(accessToken, testProjectId, iModelId, OpenMode.Readonly, IModelVersion.latest());
     }
   });

  it("should be able to open a cached first version IModel in Readonly mode", async () => {
    // Arrange
    iModelVersionMock.setup((f: IModelVersion) => f.evaluateChangeSet(TypeMoq.It.isAny(), TypeMoq.It.isAnyString(), TypeMoq.It.isAny()))
      .returns(() => Promise.resolve(""));
    BriefcaseManager.hubClient = iModelHubClientMock.object;

    // Act
    const iModel: BriefcaseEntry = await BriefcaseManager.open(spoofAccessToken as any, testProjectId, testIModelId, OpenMode.Readonly, iModelVersionMock.object);

    // Assert
    assert.exists(iModel);
    assert(iModel.openMode === OpenMode.Readonly);
    expect(IModelJsFs.existsSync(iModelLocalReadonlyPath));
    const files = IModelJsFs.readdirSync(iModelLocalReadonlyPath);
    expect(files.length).greaterThan(0);

    iModelVersionMock.verify((f: IModelVersion) => f.evaluateChangeSet(TypeMoq.It.isAny(), TypeMoq.It.isAnyString(), TypeMoq.It.isAny()), TypeMoq.Times.atLeastOnce());
  });

  it.only("should be able to open a cached first version IModel in ReadWrite mode", async () => {
    // Arrange
    const seedFileMock = TypeMoq.Mock.ofType(SeedFile);
    seedFileMock.object.downloadUrl = "www.bentley.com";
    seedFileMock.object.mergedChangeSetId = "";

    iModelVersionMock.setup((f: IModelVersion) => f.evaluateChangeSet(TypeMoq.It.isAny(), TypeMoq.It.isAnyString(), TypeMoq.It.isAny()))
      .returns(() => Promise.resolve(""));
    iModelHubClientMock.setup((f: IModelHubClient) => f.getIModel(TypeMoq.It.isAny(), TypeMoq.It.isAnyString(), TypeMoq.It.isAny()))
      .returns(() => {
        const sampleIModelPath = path.join(assetDir, "SampleIModel.json");
        const buff = IModelJsFs.readFileSync(sampleIModelPath);
        const jsonObj = JSON.parse(buff.toString())[0];
        return Promise.resolve(getTypedInstance<HubIModel>(HubIModel, jsonObj));
      }).verifiable();
    iModelHubClientMock.setup((f: IModelHubClient) => f.getSeedFile(TypeMoq.It.isAny(), TypeMoq.It.isAnyString(), TypeMoq.It.isValue(true)))
      .returns(() => Promise.resolve(seedFileMock.object));
    iModelHubClientMock.setup((f: IModelHubClient) => f.acquireBriefcase(TypeMoq.It.isAny(), TypeMoq.It.isAnyString()))
      .returns(() => Promise.resolve(1));
    iModelHubClientMock.setup((f: IModelHubClient) => f.getBriefcase(TypeMoq.It.isAny(), TypeMoq.It.isAnyString(), TypeMoq.It.isAnyNumber(), TypeMoq.It.isValue(true)))
      .returns(() => {
        const sampleIModelPath = path.join(assetDir, "SampleBriefcase.json");
        const buff = IModelJsFs.readFileSync(sampleIModelPath);
        const jsonObj = JSON.parse(buff.toString())[0];
        return Promise.resolve(getTypedInstance<Briefcase>(Briefcase, jsonObj));
      }).verifiable();
    // iModelHubClientMock.setup((f: IModelHubClient) => f.getBriefcases(TypeMoq.It.isAny(), TypeMoq.It.isAnyString()))
    //   .returns(() => {
        
    //   }).verifiable();
    iModelHubClientMock.setup((f: IModelHubClient) => f.downloadFile(TypeMoq.It.isAnyString(), TypeMoq.It.isAnyString()))
      .returns((seedUrl: string, seedPathname: string) => {
        seedUrl.italics();
        const testModelPath = path.join(assetDir, "ReadWriteTest.bim");
        IModelJsFs.copySync(testModelPath, seedPathname);
        const retResponse: Response = {
          status: 200,
          header: undefined,
          body: undefined,
        };
        return Promise.resolve(retResponse)
        .then(() => Promise.resolve());
      });

    BriefcaseManager.hubClient = iModelHubClientMock.object;

    const iModel: BriefcaseEntry = await BriefcaseManager.open(spoofAccessToken as any, testProjectId, testIModelId, OpenMode.ReadWrite, iModelVersionMock.object); // Note: No frontend support for ReadWrite open yet
    assert.exists(iModel);
    // assert(iModel.iModelToken.openMode === OpenMode.ReadWrite);

    expect(IModelJsFs.existsSync(iModelLocalReadWritePath));
    const files = IModelJsFs.readdirSync(iModelLocalReadWritePath);
    expect(files.length).greaterThan(0);

    // iModel.close(accessToken);
  });

  it("should reuse open briefcases in Readonly mode", async () => {
    // Arrange
    iModelVersionMock.setup((f: IModelVersion) => f.evaluateChangeSet(TypeMoq.It.isAny(), TypeMoq.It.isAnyString(), TypeMoq.It.isAny()))
      .returns(() => Promise.resolve(""));
    BriefcaseManager.hubClient = iModelHubClientMock.object;

    // Act
    let timer = new Timer("open briefcase first time");
    const iModel0: BriefcaseEntry = await BriefcaseManager.open(spoofAccessToken as any, testProjectId, testIModelId, OpenMode.Readonly, iModelVersionMock.object);
    assert.exists(iModel0);
    assert(iModel0.iModelId === testIModelId);
    timer.end();

    const briefcases = IModelJsFs.readdirSync(iModelLocalReadonlyPath);
    expect(briefcases.length).greaterThan(0);

    timer = new Timer("open briefcase 5 more times");
    const iModels = new Array<BriefcaseEntry>();
    for (let ii = 0; ii < 5; ii++) {
      const iModel: BriefcaseEntry = await BriefcaseManager.open(spoofAccessToken as any, testProjectId, testIModelId, OpenMode.Readonly, iModelVersionMock.object);
      assert.exists(iModel);
      iModels.push(iModel);
    }
    timer.end();

    // Assert
    const briefcases2 = IModelJsFs.readdirSync(iModelLocalReadonlyPath);
    expect(briefcases2.length).equals(briefcases.length);
    const diff = briefcases2.filter((item) => briefcases.indexOf(item) < 0);
    expect(diff.length).equals(0);
  });

  it("should reuse closed briefcases in ReadWrite mode", async () => {
    const files = IModelJsFs.readdirSync(iModelLocalReadWritePath);

    const iModel: IModelDb = await IModelDb.open(accessToken, testProjectId, testIModelId, OpenMode.ReadWrite); // Note: No frontend support for ReadWrite open yet
    assert.exists(iModel);

    const files2 = IModelJsFs.readdirSync(iModelLocalReadWritePath);
    expect(files2.length).equals(files.length);
    const diff = files2.filter((item) => files.indexOf(item) < 0);
    expect(diff.length).equals(0);

    iModel.close(accessToken);
  });

  it("should open briefcases of specific versions in Readonly mode", async () => {
    const iModelFirstVersion: IModelDb = await IModelDb.open(accessToken, testProjectId, testIModelId, OpenMode.Readonly, IModelVersion.first());
    assert.exists(iModelFirstVersion);

    for (const [arrayIndex, versionName] of testVersionNames.entries()) {
      const iModelFromVersion: IModelDb = await IModelDb.open(accessToken, testProjectId, testIModelId, OpenMode.Readonly, IModelVersion.asOfChangeSet(testChangeSets[arrayIndex].wsgId));
      assert.exists(iModelFromVersion);

      const iModelFromChangeSet: IModelDb = await IModelDb.open(accessToken, testProjectId, testIModelId, OpenMode.Readonly, IModelVersion.named(versionName));
      assert.exists(iModelFromChangeSet);

      const elementCount = getElementCount(iModelFromVersion);
      assert.equal(elementCount, testElementCounts[arrayIndex]);
    }

    const iModelLatestVersion: IModelDb = await IModelDb.open(accessToken, testProjectId, testIModelId, OpenMode.Readonly, IModelVersion.latest());
    assert.exists(iModelLatestVersion);
  });

  it("should open a briefcase of an iModel with no versions", async () => {
    const iModelNoVerId = await IModelTestUtils.getTestIModelId(accessToken, testProjectId, "NoVersionsTest");

    // Arrange
    iModelVersionMock.setup((f: IModelVersion) => f.evaluateChangeSet(TypeMoq.It.isAny(), TypeMoq.It.isAnyString(), TypeMoq.It.isAny()))
      .returns(() => Promise.resolve(""));
    BriefcaseManager.hubClient = iModelHubClientMock.object;
    if (shouldDeleteAllBriefcases)
      await IModelTestUtils.deleteAllBriefcases(accessToken, iModelNoVerId);

    const iModelNoVer: IModelDb = await IModelDb.open(accessToken, testProjectId, iModelNoVerId, OpenMode.Readonly);
    assert.exists(iModelNoVer);
  });

  it.skip("should open briefcase of an iModel in both DEV and QA", async () => {
    // Note: This test is commented out since it causes the entire cache to be discarded and is therefore expensive.
    IModelTestUtils.setIModelHubDeployConfig("DEV");
    process.env.NODE_TLS_REJECT_UNAUTHORIZED = "0"; // Turn off SSL validation in DEV
    const devProjectId = await IModelTestUtils.getTestProjectId(accessToken, "NodeJsTestProject");
    assert(devProjectId);
    const devIModelId = await IModelTestUtils.getTestIModelId(accessToken, devProjectId, "MyTestModel");
    assert(devIModelId);
    const devChangeSets: ChangeSet[] = await IModelTestUtils.hubClient.getChangeSets(accessToken, devIModelId, false);
    expect(devChangeSets.length).equals(0); // needs change sets
    const devIModel: IModelDb = await IModelDb.open(accessToken, devProjectId, devIModelId, OpenMode.Readonly, IModelVersion.latest());
    assert.exists(devIModel);

    IModelTestUtils.setIModelHubDeployConfig("QA");
    const qaProjectId = await IModelTestUtils.getTestProjectId(accessToken, "NodeJsTestProject");
    assert(qaProjectId);
    const qaIModelId = await IModelTestUtils.getTestIModelId(accessToken, qaProjectId, "MyTestModel");
    assert(qaIModelId);
    const qaChangeSets: ChangeSet[] = await IModelTestUtils.hubClient.getChangeSets(accessToken, qaIModelId, false);
    expect(qaChangeSets.length).greaterThan(0);
    const qaIModel: IModelDb = await IModelDb.open(accessToken, qaProjectId, qaIModelId, OpenMode.Readonly, IModelVersion.latest());
    assert.exists(qaIModel);
  });

  it("should be able to reverse and reinstate changes", async () => {
    const iModel: IModelDb = await IModelDb.open(accessToken, testProjectId, testIModelId, OpenMode.Readonly, IModelVersion.latest());

    let arrayIndex: number;
    for (arrayIndex = testVersionNames.length - 1; arrayIndex >= 0; arrayIndex--) {
      await iModel.reverseChanges(accessToken, IModelVersion.named(testVersionNames[arrayIndex]));
      assert.equal(testElementCounts[arrayIndex], getElementCount(iModel));
    }

    await iModel.reverseChanges(accessToken, IModelVersion.first());

    for (arrayIndex = 0; arrayIndex < testVersionNames.length; arrayIndex++) {
      await iModel.reinstateChanges(accessToken, IModelVersion.named(testVersionNames[arrayIndex]));
      assert.equal(testElementCounts[arrayIndex], getElementCount(iModel));
    }

    await iModel.reinstateChanges(accessToken, IModelVersion.latest());
  });

  it("should build concurrency control request", async () => {
    const iModel: IModelDb = await IModelDb.open(accessToken, testProjectId, testIModelId, OpenMode.ReadWrite);

    const el: Element = iModel.elements.getRootSubject();
    el.buildConcurrencyControlRequest(DbOpcode.Update);    // make a list of the locks, etc. that will be needed to update this element
    const reqAsAny: any = ConcurrencyControl.convertRequestToAny(iModel.concurrencyControl.pendingRequest);
    assert.isDefined(reqAsAny);
    assert.isArray(reqAsAny.Locks);
    assert.equal(reqAsAny.Locks.length, 3, " we expect to need a lock on the element (exclusive), its model (shared), and the db itself (shared)");
    assert.isArray(reqAsAny.Codes);
    assert.equal(reqAsAny.Codes.length, 0, " since we didn't add or change the element's code, we don't expect to need a code reservation");

    iModel.close(accessToken);
  });

  it.skip("should write to briefcase with optimistic concurrency", async () => {
    let timer = new Timer("delete iModels");
    // Delete any existing iModels with the same name as the read-write test iModel
    const iModelName = "ReadWriteTest";
    const iModels: HubIModel[] = await IModelTestUtils.hubClient.getIModels(accessToken, testProjectId, {
      $select: "*",
      $filter: "Name+eq+'" + iModelName + "'",
    });
    for (const iModelTemp of iModels) {
      await IModelTestUtils.hubClient.deleteIModel(accessToken, testProjectId, iModelTemp.wsgId);
    }
    timer.end();

    // Create a new iModel on the Hub (by uploading a seed file)
    timer = new Timer("create iModel");
    const rwIModel: IModelDb = await IModelDb.create(accessToken, testProjectId, "ReadWriteTest", "TestSubject");
    const rwIModelId = rwIModel.iModelToken.iModelId;
    assert.isNotEmpty(rwIModelId);
    timer.end();

    timer = new Timer("make local changes");

    // Turn on optimistic concurrency control. This allows the app to modify elements, models, etc. without first acquiring locks.
    // Later, when the app downloads and merges changeSets from the Hub into the briefcase, BriefcaseManager will merge changes and handle conflicts.
    // The app still has to reserve codes.
    rwIModel.concurrencyControl.setPolicy(new ConcurrencyControl.OptimisticPolicy());

    // Show that we can modify the properties of an element. In this case, we modify the root element itself.
    const rootEl: Element = (rwIModel.elements.getRootSubject()).copyForEdit<Element>();
    rootEl.userLabel = rootEl.userLabel + "changed";
    rwIModel.elements.updateElement(rootEl);

    assert.isFalse(rwIModel.concurrencyControl.hasPendingRequests());

<<<<<<< HEAD
=======
    rwIModel.saveChanges(JSON.stringify({ userid: "user1", description: "changed a userLabel" }));  // save it, to show that saveChanges will accumulate local txn descriptions

>>>>>>> b7367453
    // Create a new physical model.
    let newModelId: Id64;
    [, newModelId] = IModelTestUtils.createAndInsertPhysicalModel(rwIModel, IModelTestUtils.getUniqueModelCode(rwIModel, "newPhysicalModel"), true);

    // Find or create a SpatialCategory.
    const dictionary: DictionaryModel = rwIModel.models.getModel(IModel.getDictionaryId()) as DictionaryModel;
    const newCategoryCode = IModelTestUtils.getUniqueSpatialCategoryCode(dictionary, "ThisTestSpatialCategory");
    const spatialCategoryId: Id64 = IModelTestUtils.createAndInsertSpatialCategory(dictionary, newCategoryCode.value!, new Appearance({ color: new ColorDef("rgb(255,0,0)") }));

    timer.end();

    timer = new Timer("query Codes I");

    // iModel.concurrencyControl should have recorded the codes that are required by the new elements.
    assert.isTrue(rwIModel.concurrencyControl.hasPendingRequests());
    assert.isTrue(await rwIModel.concurrencyControl.areAvailable(accessToken));

    timer.end();
    timer = new Timer("reserve Codes");

    // Reserve all of the codes that are required by the new model and category.
    try {
      await rwIModel.concurrencyControl.request(accessToken);
    } catch (err) {
      if (err instanceof ConcurrencyControl.RequestError) {
        assert.fail(JSON.stringify(err.unavailableCodes) + ", " + JSON.stringify(err.unavailableLocks));
      }
    }

    timer.end();
    timer = new Timer("query Codes II");

    // Verify that the codes are reserved.
    const category = rwIModel.elements.getElement(spatialCategoryId);
    assert.isTrue(category.code.value !== undefined);
    const codeStates: MultiCode[] = await rwIModel.concurrencyControl.codes.query(accessToken, category.code.spec, category.code.scope);
    const foundCode: MultiCode[] = codeStates.filter((cs) => cs.values!.includes(category.code.value!) && (cs.state === CodeState.Reserved));
    assert.equal(foundCode.length, 1);

    /* NEEDS WORK - query just this one code
  assert.isTrue(category.code.value !== undefined);
  const codeStates2 = await iModel.concurrencyControl.codes.query(accessToken, category.code.spec, category.code.scope, category.code.value!);
  assert.equal(codeStates2.length, 1);
  assert.equal(codeStates2[0].values.length, 1);
  assert.equal(codeStates2[0].values[0], category.code.value!);
  */

    timer.end();

    timer = new Timer("make more local changes");

    // Create a couple of physical elements.
    const elid1 = rwIModel.elements.insertElement(IModelTestUtils.createPhysicalObject(rwIModel, newModelId, spatialCategoryId));
    rwIModel.elements.insertElement(IModelTestUtils.createPhysicalObject(rwIModel, newModelId, spatialCategoryId));

    // Commit the local changes to a local transaction in the briefcase.
    // (Note that this ends the bulk operation automatically, so there's no need to call endBulkOperation.)
<<<<<<< HEAD
    rwIModel.saveChanges("inserted generic objects");
=======
    rwIModel.saveChanges(JSON.stringify({ userid: "user1", description: "inserted generic objects" }));
>>>>>>> b7367453

    rwIModel.elements.getElement(elid1); // throws if elid1 is not found
    rwIModel.elements.getElement(spatialCategoryId); // throws if spatialCategoryId is not found

    timer.end();

    timer = new Timer("pullmergepush");

    // Push the changes to the hub
    await rwIModel.pushChanges(accessToken);

    timer.end();

    // Open a readonly copy of the iModel
    const roIModel: IModelDb = await IModelDb.open(accessToken, testProjectId, rwIModelId!, OpenMode.Readonly, IModelVersion.latest());
    assert.exists(roIModel);

    rwIModel.close(accessToken, KeepBriefcase.No);
    roIModel.close(accessToken);
  });

  it.skip("should make change sets", async () => {
    const iModel: IModelDb = await IModelDb.open(accessToken, testProjectId, testIModelId, OpenMode.ReadWrite);
    assert.exists(iModel);

    const dictionary: DictionaryModel = iModel.models.getModel(IModel.getDictionaryId()) as DictionaryModel;

    let newModelId: Id64;
    [, newModelId] = IModelTestUtils.createAndInsertPhysicalModel(iModel, Code.createEmpty(), true);

    const spatialCategoryId: Id64 = SpatialCategory.create(dictionary, "Cat1").insert();

    // Insert a few elements
    const elements: Element[] = [
      IModelTestUtils.createPhysicalObject(iModel, newModelId, spatialCategoryId),
      IModelTestUtils.createPhysicalObject(iModel, newModelId, spatialCategoryId),
    ];

    for (const el of elements) {
      el.buildConcurrencyControlRequest(DbOpcode.Insert);    // make a list of the resources that will be needed to insert this element (e.g., a shared lock on the model and a code)
    }

    await iModel.concurrencyControl.request(accessToken); // In a pessimistic concurrency regime, we must request locks and codes *before* writing to the local IModelDb.

    for (const el of elements)
      iModel.elements.insertElement(el);

    iModel.saveChanges("inserted generic objects");

    iModel.close(accessToken);
  });

  it("should be able to create a standalone IModel", async () => {
    const iModel: IModelDb = IModelTestUtils.createStandaloneIModel("TestStandalone.bim", "TestSubject");
    iModel.closeStandalone();
  });

  it.skip("should test AutoPush", async () => {
    let isIdle: boolean = true;
    const activityMonitor = {
      isIdle: () => isIdle,
    };

    const fakePushTimeRequired = 1; // pretend that it takes 1/1000 of a second to do the push
    const millisToWaitForAutoPush = (5 * fakePushTimeRequired); // a long enough wait to ensure that auto-push ran.

    const iModel = {
      pushChanges: async (_clientAccessToken: AccessToken) => {
        await new Promise((resolve, _reject) => { setTimeout(resolve, fakePushTimeRequired); }); // sleep, in order to simulate time spent doing push
        lastPushTimeMillis = Date.now();
      },
      iModelToken: {
        changeSetId: "",
      },
      concurrencyControl: {
        request: async (_clientAccessToken: AccessToken) => { },
      },
      onBeforeClose: new BeEvent<() => void>(),
      Txns: {
        hasLocalChanges: () => true,
      },
    };
    lastPushTimeMillis = 0;
    lastAutoPushEventType = undefined;

    // Create an autopush in manual-schedule mode.
    const autoPush = new AutoPush(iModel as any, { pushIntervalSecondsMin: 0, pushIntervalSecondsMax: 1, autoSchedule: false }, accessToken, activityMonitor);
    assert.equal(autoPush.state, AutoPushState.NotRunning, "I configured auto-push NOT to start automatically");
    assert.isFalse(autoPush.autoSchedule);

    // Schedule the next push
    autoPush.scheduleNextPush();
    assert.equal(autoPush.state, AutoPushState.Scheduled);

    // Wait long enough for the auto-push to happen
    await new Promise((resolve, _reject) => { setTimeout(resolve, millisToWaitForAutoPush); });

    // Verify that push happened during the time that I was asleep.
    assert.equal(autoPush.state, AutoPushState.NotRunning, "I configured auto-push NOT to restart automatically");
    assert.notEqual(lastPushTimeMillis, 0);
    assert.isAtLeast(autoPush.durationOfLastPushMillis, fakePushTimeRequired);
    assert.isUndefined(lastAutoPushEventType);  // not listening to events yet.

    // Cancel the next scheduled push
    autoPush.cancel();
    assert.equal(autoPush.state, AutoPushState.NotRunning, "cancel does NOT automatically schedule the next push");

    // Register an event handler
    const autoPushEventHandler: AutoPushEventHandler = (etype: AutoPushEventType, _theAutoPush: AutoPush) => { lastAutoPushEventType = etype; };
    autoPush.event.addListener(autoPushEventHandler);

    lastPushTimeMillis = 0;

    // Explicitly schedule the next auto-push
    autoPush.scheduleNextPush();
    assert.equal(autoPush.state, AutoPushState.Scheduled);

    // wait long enough for the auto-push to happen
    await new Promise((resolve, _reject) => { setTimeout(resolve, millisToWaitForAutoPush); });
    assert.equal(autoPush.state, AutoPushState.NotRunning, "I configured auto-push NOT to start automatically");
    assert.notEqual(lastPushTimeMillis, 0);
    assert.equal(lastAutoPushEventType, AutoPushEventType.PushFinished, "event handler should have been called");

    // Just verify that this doesn't blow up.
    autoPush.reserveCodes();

    // Now turn on auto-schedule and verify that we get a few auto-pushes
    lastPushTimeMillis = 0;
    autoPush.autoSchedule = true;
    await new Promise((resolve, _reject) => { setTimeout(resolve, millisToWaitForAutoPush); }); // let auto-push run
    assert.notEqual(lastPushTimeMillis, 0);
    lastPushTimeMillis = 0;
    await new Promise((resolve, _reject) => { setTimeout(resolve, millisToWaitForAutoPush); }); // let auto-push run
    assert.notEqual(lastPushTimeMillis, 0);
    autoPush.cancel();
    await new Promise((resolve, _reject) => { setTimeout(resolve, millisToWaitForAutoPush); }); // let auto-push run
    assert(autoPush.state === AutoPushState.NotRunning);
    assert.isFalse(autoPush.autoSchedule, "cancel turns off autoSchedule");

    // Test auto-push when isIdle returns false
    isIdle = false;
    lastPushTimeMillis = 0;
    autoPush.autoSchedule = true; // start running AutoPush...
    await new Promise((resolve, _reject) => { setTimeout(resolve, millisToWaitForAutoPush); }); // let auto-push run
    assert.equal(lastPushTimeMillis, 0); // auto-push should not have run, because isIdle==false.
    assert.equal(autoPush.state, AutoPushState.Scheduled); // Instead, it should have re-scheduled
    autoPush.cancel();
    isIdle = true;

    // Test auto-push when Txn.hasLocalChanges returns false
    iModel.Txns.hasLocalChanges = () => false;
    lastPushTimeMillis = 0;
    autoPush.cancel();
    autoPush.autoSchedule = true; // start running AutoPush...
    await new Promise((resolve, _reject) => { setTimeout(resolve, millisToWaitForAutoPush); }); // let auto-push run
    assert.equal(lastPushTimeMillis, 0); // auto-push should not have run, because isIdle==false.
    assert.equal(autoPush.state, AutoPushState.Scheduled); // Instead, it should have re-scheduled
    autoPush.cancel();

    // ... now turn it back on
    iModel.Txns.hasLocalChanges = () => true;
    autoPush.autoSchedule = true; // start running AutoPush...
    await new Promise((resolve, _reject) => { setTimeout(resolve, millisToWaitForAutoPush); }); // let auto-push run
    assert.notEqual(lastPushTimeMillis, 0); // AutoPush should have run

  });

});<|MERGE_RESOLUTION|>--- conflicted
+++ resolved
@@ -3,19 +3,11 @@
  *--------------------------------------------------------------------------------------------*/
 import * as path from "path";
 import { expect, assert } from "chai";
-<<<<<<< HEAD
 import * as TypeMoq from "typemoq";
-import { OpenMode, DbOpcode } from "@bentley/bentleyjs-core/lib/BeSQLite";
+import { OpenMode, DbOpcode } from "@bentley/bentleyjs-core";
 import { AccessToken, Briefcase, ChangeSet, IModel as HubIModel, SeedFile, MultiCode, CodeState, IModelHubClient,
   ConnectClient, Project, ECJsonTypeMap, WsgInstance, Response, UserProfile } from "@bentley/imodeljs-clients";
 import { KeepBriefcase, BriefcaseManager, BriefcaseEntry } from "../BriefcaseManager";
-=======
-import { OpenMode, DbOpcode } from "@bentley/bentleyjs-core";
-import { AccessToken, ChangeSet, IModel as HubIModel, MultiCode, CodeState } from "@bentley/imodeljs-clients";
-import { Code } from "@bentley/imodeljs-common/lib/Code";
-import { IModelVersion } from "@bentley/imodeljs-common/lib/IModelVersion";
-import { KeepBriefcase } from "../BriefcaseManager";
->>>>>>> b7367453
 import { IModelDb, ConcurrencyControl } from "../IModelDb";
 import { IModelTestUtils } from "./IModelTestUtils";
 import { Id64 } from "@bentley/bentleyjs-core";
@@ -480,11 +472,6 @@
 
     assert.isFalse(rwIModel.concurrencyControl.hasPendingRequests());
 
-<<<<<<< HEAD
-=======
-    rwIModel.saveChanges(JSON.stringify({ userid: "user1", description: "changed a userLabel" }));  // save it, to show that saveChanges will accumulate local txn descriptions
-
->>>>>>> b7367453
     // Create a new physical model.
     let newModelId: Id64;
     [, newModelId] = IModelTestUtils.createAndInsertPhysicalModel(rwIModel, IModelTestUtils.getUniqueModelCode(rwIModel, "newPhysicalModel"), true);
@@ -510,7 +497,7 @@
       await rwIModel.concurrencyControl.request(accessToken);
     } catch (err) {
       if (err instanceof ConcurrencyControl.RequestError) {
-        assert.fail(JSON.stringify(err.unavailableCodes) + ", " + JSON.stringify(err.unavailableLocks));
+          assert.fail(JSON.stringify(err.unavailableCodes) + ", " + JSON.stringify(err.unavailableLocks));
       }
     }
 
@@ -524,13 +511,13 @@
     const foundCode: MultiCode[] = codeStates.filter((cs) => cs.values!.includes(category.code.value!) && (cs.state === CodeState.Reserved));
     assert.equal(foundCode.length, 1);
 
-    /* NEEDS WORK - query just this one code
-  assert.isTrue(category.code.value !== undefined);
-  const codeStates2 = await iModel.concurrencyControl.codes.query(accessToken, category.code.spec, category.code.scope, category.code.value!);
-  assert.equal(codeStates2.length, 1);
-  assert.equal(codeStates2[0].values.length, 1);
-  assert.equal(codeStates2[0].values[0], category.code.value!);
-  */
+      /* NEEDS WORK - query just this one code
+    assert.isTrue(category.code.value !== undefined);
+    const codeStates2 = await iModel.concurrencyControl.codes.query(accessToken, category.code.spec, category.code.scope, category.code.value!);
+    assert.equal(codeStates2.length, 1);
+    assert.equal(codeStates2[0].values.length, 1);
+    assert.equal(codeStates2[0].values[0], category.code.value!);
+    */
 
     timer.end();
 
@@ -542,11 +529,7 @@
 
     // Commit the local changes to a local transaction in the briefcase.
     // (Note that this ends the bulk operation automatically, so there's no need to call endBulkOperation.)
-<<<<<<< HEAD
     rwIModel.saveChanges("inserted generic objects");
-=======
-    rwIModel.saveChanges(JSON.stringify({ userid: "user1", description: "inserted generic objects" }));
->>>>>>> b7367453
 
     rwIModel.elements.getElement(elid1); // throws if elid1 is not found
     rwIModel.elements.getElement(spatialCategoryId); // throws if spatialCategoryId is not found
