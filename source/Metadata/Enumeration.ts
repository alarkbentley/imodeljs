--- conflicted
+++ resolved
@@ -1,186 +1,149 @@
-/*---------------------------------------------------------------------------------------------
-|  $Copyright: (c) 2018 Bentley Systems, Incorporated. All rights reserved. $
-*--------------------------------------------------------------------------------------------*/
-
-import SchemaChild from "./SchemaChild";
-import { ECObjectsError, ECObjectsStatus } from "../Exception";
-import { PrimitiveType, SchemaChildType } from "../ECObjects";
-import { SchemaChildVisitor } from "../Interfaces";
-import Schema from "./Schema";
-
-export interface Enumerator<T> {
-  value: T;
-  label?: string;
-}
-export type AnyEnumerator = Enumerator<string | number>;
-
-export interface StringEnumeration extends Enumeration {
-  primitiveType: PrimitiveType.String;
-  enumerators: Array<Enumerator<string>>;
-}
-
-export interface IntEnumeration extends Enumeration {
-  primitiveType: PrimitiveType.Integer;
-  enumerators: Array<Enumerator<number>>;
-}
-
-/**
- * A Typescript class representation of an ECEnumeration.
- */
-export default class Enumeration extends SchemaChild {
-  public readonly type: SchemaChildType.Enumeration;
-<<<<<<< HEAD
-  protected _primitiveType: PrimitiveType.Integer | PrimitiveType.String;
-  protected _isStrict: boolean;
-  protected _enumerators: Enumerator[];
-
-  get enumerators() { return this._enumerators; }
-
-  constructor(schema: Schema, name: string, primitiveType?: PrimitiveType.Integer | PrimitiveType.String, isStrict?: boolean) {
-    super(schema, name);
-=======
-  public primitiveType?: PrimitiveType.Integer | PrimitiveType.String;
-  public isStrict: boolean;
-  public enumerators: AnyEnumerator[];
->>>>>>> 441da142
-
-  constructor(schema: Schema, name: string, primitiveType?: PrimitiveType.Integer | PrimitiveType.String) {
-    super(schema, name, SchemaChildType.Enumeration);
-
-<<<<<<< HEAD
-    if (primitiveType)
-      this._primitiveType = primitiveType;
-    else
-      this._primitiveType = PrimitiveType.Integer;
-
-    if (isStrict)
-      this._isStrict = isStrict;
-    else
-      this._isStrict = true;
-
-    this._enumerators = [];
-  }
-
-  get primitiveType() { return this._primitiveType; }
-  get isStrict() { return this._isStrict; }
-=======
-    this.primitiveType = primitiveType;
-    this.isStrict = true;
-    this.enumerators = [];
-  }
-
-  public isInt(): this is IntEnumeration { return this.primitiveType === PrimitiveType.Integer; }
-  public isString(): this is StringEnumeration { return this.primitiveType === PrimitiveType.String; }
->>>>>>> 441da142
-
-  /**
-   * Returns an enumerator that matches the value provided.
-   * @param value The value of the Enumerator to find.
-   */
-  public getEnumerator(value: string): Enumerator<string> | undefined;
-  public getEnumerator(value: number): Enumerator<number> | undefined;
-  public getEnumerator(value: string | number): AnyEnumerator | undefined {
-    return this.enumerators.find((item) => item.value === value);
-  }
-
-  /**
-   * Creates an Enumerator with the provided value and label and adds it to the this Enumeration.
-   * @param value The value of the enumerator. The type of this value is dependent on the backing type of the this Enumeration.
-   * @param label The label to be used
-   */
-  public createEnumerator(value: string | number, label?: string) {
-    if ((typeof(value) === "string" && this.primitiveType !== PrimitiveType.String) ||
-        (typeof(value) === "number" && this.primitiveType !== PrimitiveType.Integer))
-      throw new ECObjectsError(ECObjectsStatus.InvalidEnumValue, `The value`);
-
-    this.enumerators.push({value, label});
-  }
-
-  /**
-   *
-   * @param enumerator The Enumerator to add to the this Enumeration
-   */
-  // Not sure if we want to keep this in the public api.
-  public addEnumerator(enumerator: AnyEnumerator): void {
-    // TODO: Need to validate that the enumerator has a unique value.
-
-    this.enumerators.push(enumerator);
-  }
-
-  /**
-   * Populates this Enumeration with the values from the provided.
-   */
-  public async fromJson(jsonObj: any) {
-    await super.fromJson(jsonObj);
-
-<<<<<<< HEAD
-    if (jsonObj.isStrict) {
-      if (typeof(jsonObj.isStrict) !== "boolean")
-        throw new ECObjectsError(ECObjectsStatus.InvalidECJson, `The Enumeration ${this.name} has an invalid 'isStrict' attribute. It should be of type 'boolean'.`);
-      this._isStrict = jsonObj.isStrict;
-    }
-=======
-    if (undefined === this.primitiveType) {
-      if (undefined === jsonObj.backingTypeName)
-        throw new ECObjectsError(ECObjectsStatus.InvalidECJson, `The Enumeration ${this.name} is missing the required 'backingTypeName' attribute.`);
-      if (typeof(jsonObj.backingTypeName) !== "string")
-        throw new ECObjectsError(ECObjectsStatus.InvalidECJson, `The Enumeration ${this.name} has an invalid 'backingTypeName' attribute. It should be of type 'string'.`);
->>>>>>> 441da142
-
-      if (/int/i.test(jsonObj.backingTypeName))
-        this._primitiveType = PrimitiveType.Integer;
-      else if (/string/i.test(jsonObj.backingTypeName))
-<<<<<<< HEAD
-        this._primitiveType = PrimitiveType.String;
-=======
-        this.primitiveType = PrimitiveType.String;
-      else
-        throw new ECObjectsError(ECObjectsStatus.InvalidECJson, `The Enumeration ${this.name} has an invalid 'backingTypeName' attribute. It should be either "int" or "string".`);
-    } else {
-      if (undefined !== jsonObj.backingTypeName) {
-        if (typeof(jsonObj.backingTypeName) !== "string")
-          throw new ECObjectsError(ECObjectsStatus.InvalidECJson, `The Enumeration ${this.name} has an invalid 'backingTypeName' attribute. It should be of type 'string'.`);
-
-        const primitiveTypePattern = (this.isInt()) ? /int/i : /string/i;
-        if (!primitiveTypePattern.test(jsonObj.backingTypeName))
-          throw new ECObjectsError(ECObjectsStatus.InvalidECJson, `The Enumeration ${this.name} has an incompatible backingTypeName. It must be "${(this.isInt()) ? "int" : "string"}", not "${(this.isInt()) ? "string" : "int"}".`);
-      }
->>>>>>> 441da142
-    }
-
-    if (undefined !== jsonObj.isStrict) {
-      if (typeof(jsonObj.isStrict) !== "boolean")
-        throw new ECObjectsError(ECObjectsStatus.InvalidECJson, `The Enumeration ${this.name} has an invalid 'isStrict' attribute. It should be of type 'boolean'.`);
-      this.isStrict = jsonObj.isStrict;
-    }
-
-    if (undefined !== jsonObj.enumerators) {
-      if (!Array.isArray(jsonObj.enumerators))
-        throw new ECObjectsError(ECObjectsStatus.InvalidECJson, `The Enumeration ${this.name} has an invalid 'enumerators' attribute. It should be of type 'object[]'.`);
-
-      const expectedEnumeratorType = (this.isInt()) ? "number" : "string";
-      jsonObj.enumerators.forEach((enumerator: any) => {
-        if (typeof(enumerator) !== "object")
-          throw new ECObjectsError(ECObjectsStatus.InvalidECJson, `The Enumeration ${this.name} has an invalid 'enumerators' attribute. It should be of type 'object[]'.`);
-        if (undefined === enumerator.value)
-          throw new ECObjectsError(ECObjectsStatus.InvalidECJson, `The Enumeration ${this.name} has an enumerator that is missing the required attribute 'value'.`);
-
-        if (typeof(enumerator.value) !== expectedEnumeratorType)
-          throw new ECObjectsError(ECObjectsStatus.InvalidECJson, `The Enumeration ${this.name} has an enumerator with an invalid 'value' attribute. It should be of type '${expectedEnumeratorType}'.`);
-
-        if (undefined !== enumerator.label) {
-          if (typeof(enumerator.label) !== "string")
-            throw new ECObjectsError(ECObjectsStatus.InvalidECJson, `The Enumeration ${this.name} has an enumerator with an invalid 'label' attribute. It should be of type 'string'.`);
-        }
-
-        // TODO: Guard against duplicate values
-      });
-    }
-    this.enumerators = jsonObj.enumerators;
-  }
-
-  public async accept(visitor: SchemaChildVisitor) {
-    if (visitor.visitEnumeration)
-      await visitor.visitEnumeration(this);
-  }
-}
+/*---------------------------------------------------------------------------------------------
+|  $Copyright: (c) 2018 Bentley Systems, Incorporated. All rights reserved. $
+*--------------------------------------------------------------------------------------------*/
+
+import SchemaChild from "./SchemaChild";
+import { ECObjectsError, ECObjectsStatus } from "../Exception";
+import { PrimitiveType, SchemaChildType } from "../ECObjects";
+import { SchemaChildVisitor } from "../Interfaces";
+import Schema from "./Schema";
+
+export interface Enumerator<T> {
+  value: T;
+  label?: string;
+}
+export type AnyEnumerator = Enumerator<string | number>;
+
+export interface StringEnumeration extends Enumeration {
+  primitiveType: PrimitiveType.String;
+  enumerators: Array<Enumerator<string>>;
+}
+
+export interface IntEnumeration extends Enumeration {
+  primitiveType: PrimitiveType.Integer;
+  enumerators: Array<Enumerator<number>>;
+}
+
+/**
+ * A Typescript class representation of an ECEnumeration.
+ */
+export default class Enumeration extends SchemaChild {
+  public readonly type: SchemaChildType.Enumeration;
+  protected _primitiveType?: PrimitiveType.Integer | PrimitiveType.String;
+  protected _isStrict: boolean;
+  protected _enumerators: AnyEnumerator[];
+
+  get enumerators() { return this._enumerators; }
+  get primitiveType() { return this._primitiveType; }
+  get isStrict() { return this._isStrict; }
+
+  constructor(schema: Schema, name: string, primitiveType?: PrimitiveType.Integer | PrimitiveType.String) {
+    super(schema, name, SchemaChildType.Enumeration);
+
+    this._primitiveType = primitiveType;
+    this._isStrict = true;
+    this._enumerators = [];
+  }
+
+  public isInt(): this is IntEnumeration { return this.primitiveType === PrimitiveType.Integer; }
+  public isString(): this is StringEnumeration { return this.primitiveType === PrimitiveType.String; }
+
+  /**
+   * Returns an enumerator that matches the value provided.
+   * @param value The value of the Enumerator to find.
+   */
+  public getEnumerator(value: string): Enumerator<string> | undefined;
+  public getEnumerator(value: number): Enumerator<number> | undefined;
+  public getEnumerator(value: string | number): AnyEnumerator | undefined {
+    return this.enumerators.find((item) => item.value === value);
+  }
+
+  /**
+   * Creates an Enumerator with the provided value and label and adds it to the this Enumeration.
+   * @param value The value of the enumerator. The type of this value is dependent on the backing type of the this Enumeration.
+   * @param label The label to be used
+   */
+  public createEnumerator(value: string | number, label?: string) {
+    if ((typeof(value) === "string" && this.primitiveType !== PrimitiveType.String) ||
+        (typeof(value) === "number" && this.primitiveType !== PrimitiveType.Integer))
+      throw new ECObjectsError(ECObjectsStatus.InvalidEnumValue, `The value`);
+
+    this.enumerators.push({value, label});
+  }
+
+  /**
+   *
+   * @param enumerator The Enumerator to add to the this Enumeration
+   */
+  // Not sure if we want to keep this in the public api.
+  public addEnumerator(enumerator: AnyEnumerator): void {
+    // TODO: Need to validate that the enumerator has a unique value.
+
+    this.enumerators.push(enumerator);
+  }
+
+  /**
+   * Populates this Enumeration with the values from the provided.
+   */
+  public async fromJson(jsonObj: any) {
+    await super.fromJson(jsonObj);
+
+    if (undefined === this._primitiveType) {
+      if (undefined === jsonObj.backingTypeName)
+        throw new ECObjectsError(ECObjectsStatus.InvalidECJson, `The Enumeration ${this.name} is missing the required 'backingTypeName' attribute.`);
+      if (typeof(jsonObj.backingTypeName) !== "string")
+        throw new ECObjectsError(ECObjectsStatus.InvalidECJson, `The Enumeration ${this.name} has an invalid 'backingTypeName' attribute. It should be of type 'string'.`);
+
+      if (/int/i.test(jsonObj.backingTypeName))
+        this._primitiveType = PrimitiveType.Integer;
+      else if (/string/i.test(jsonObj.backingTypeName))
+        this._primitiveType = PrimitiveType.String;
+      else
+        throw new ECObjectsError(ECObjectsStatus.InvalidECJson, `The Enumeration ${this.name} has an invalid 'backingTypeName' attribute. It should be either "int" or "string".`);
+    } else {
+      if (undefined !== jsonObj.backingTypeName) {
+        if (typeof(jsonObj.backingTypeName) !== "string")
+          throw new ECObjectsError(ECObjectsStatus.InvalidECJson, `The Enumeration ${this.name} has an invalid 'backingTypeName' attribute. It should be of type 'string'.`);
+
+        const primitiveTypePattern = (this.isInt()) ? /int/i : /string/i;
+        if (!primitiveTypePattern.test(jsonObj.backingTypeName))
+          throw new ECObjectsError(ECObjectsStatus.InvalidECJson, `The Enumeration ${this.name} has an incompatible backingTypeName. It must be "${(this.isInt()) ? "int" : "string"}", not "${(this.isInt()) ? "string" : "int"}".`);
+      }
+    }
+
+    if (undefined !== jsonObj.isStrict) {
+      if (typeof(jsonObj.isStrict) !== "boolean")
+        throw new ECObjectsError(ECObjectsStatus.InvalidECJson, `The Enumeration ${this.name} has an invalid 'isStrict' attribute. It should be of type 'boolean'.`);
+      this._isStrict = jsonObj.isStrict;
+    }
+
+    if (undefined !== jsonObj.enumerators) {
+      if (!Array.isArray(jsonObj.enumerators))
+        throw new ECObjectsError(ECObjectsStatus.InvalidECJson, `The Enumeration ${this.name} has an invalid 'enumerators' attribute. It should be of type 'object[]'.`);
+
+      const expectedEnumeratorType = (this.isInt()) ? "number" : "string";
+      jsonObj.enumerators.forEach((enumerator: any) => {
+        if (typeof(enumerator) !== "object")
+          throw new ECObjectsError(ECObjectsStatus.InvalidECJson, `The Enumeration ${this.name} has an invalid 'enumerators' attribute. It should be of type 'object[]'.`);
+        if (undefined === enumerator.value)
+          throw new ECObjectsError(ECObjectsStatus.InvalidECJson, `The Enumeration ${this.name} has an enumerator that is missing the required attribute 'value'.`);
+
+        if (typeof(enumerator.value) !== expectedEnumeratorType)
+          throw new ECObjectsError(ECObjectsStatus.InvalidECJson, `The Enumeration ${this.name} has an enumerator with an invalid 'value' attribute. It should be of type '${expectedEnumeratorType}'.`);
+
+        if (undefined !== enumerator.label) {
+          if (typeof(enumerator.label) !== "string")
+            throw new ECObjectsError(ECObjectsStatus.InvalidECJson, `The Enumeration ${this.name} has an enumerator with an invalid 'label' attribute. It should be of type 'string'.`);
+        }
+
+        // TODO: Guard against duplicate values
+      });
+    }
+    this._enumerators = jsonObj.enumerators;
+  }
+
+  public async accept(visitor: SchemaChildVisitor) {
+    if (visitor.visitEnumeration)
+      await visitor.visitEnumeration(this);
+  }
+}