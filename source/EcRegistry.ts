--- conflicted
+++ resolved
@@ -1,123 +1,119 @@
-/*---------------------------------------------------------------------------------------------
-|  $Copyright: (c) 2017 Bentley Systems, Incorporated. All rights reserved. $
- *--------------------------------------------------------------------------------------------*/
-import { ECClass, FullClassName, ECClassFullname } from "./Element";
-import { IModel } from "./IModel";
-
-/** The mapping between EC class name and the factory to create instances */
-export class EcRegistry {
-  public static ecClasses: Map<string, any> = new Map<string, any>();
-
-  public static getFullNameForECClass(fn: ECClassFullname): IHasFullClassName {
-    return {schemaName: fn.schema, className: fn.name};
-  }
-
-  public static getECClassFullNameAsKey(ecclass: ECClassFullname) {
-    return (ecclass.schema + "." + ecclass.name).toLowerCase();
-  }
-
-  public static create(args: FullClassName, defaultClass?: string): any | undefined {
-    if (!args.className || !args.schemaName)
-      return undefined;
-
-    let factory = EcRegistry.ecClasses.get(EcRegistry.getECClassFullNameAsKey({schema: args.schemaName, name: args.className}));
-    if (!factory && defaultClass)
-      factory = EcRegistry.ecClasses.get(defaultClass.toLowerCase());
-    return factory ? new factory(args) : undefined;
-  }
-
-  /**
-   * Generate a JS class from an ECClass definition
-   * @param ecclass The ECClass definition
-   */
-  public static generateClassDefFromECClass(ecclass: ECClass): string {
-    let def: string = "";
-    // class
-    def = def + "class " + ecclass.name;
-
-    //        extends
-    if (ecclass.baseClasses.length !== 0) {
-        def = def + " extends";
-        let sep = " ";
-        for (const base of ecclass.baseClasses) {
-          def = def + sep + "EcRegistry.ecClasses.get('" + EcRegistry.getECClassFullNameAsKey(base) + "')";
-          sep = ",";
-          break; // *** WIP_IMODELJS -- JS has only single inheritance. In order to handle mixins, we have to write functions that actually merge them into the single prototype for the class.
-                 // ***   https://addyosmani.com/resources/essentialjsdesignpatterns/book/#mixinpatternjavascript
-        }
-    }
-
-    // constructor
-    def = def + "{ constructor(opts) {";
-
-    //    super
-    if (ecclass.baseClasses.length !== 0)
-      def = def + " super(opts);";
-
-    //    prop = opt
-    for (const propname of Object.getOwnPropertyNames(ecclass.properties)) {
-      def = def + "  this." + propname + " = opts." + propname + ";";
-    }
-    def = def + "  }";
-
-    // end of class
-    def = def + "}";
-    return def;
-  }
-
-  public static registerEcClass(fullname: string, ctor: any) {
-    EcRegistry.ecClasses.set(fullname.toLowerCase(), ctor);
-    // console.log("registerEcClass " + fullname);
-  }
-
-  /* This function generates a JS class for the specified ECClass and registers it. It also ensures that
-      all of the base classes of the ECClass exist and are registered. */
-<<<<<<< HEAD
-  public static async generateClassFromFullName(fullClassName: IHasFullClassName, imodel: IModel): Promise<any> {
-=======
-  public static async generateClassFor(fullClassName: FullClassName, imodel: IModel): Promise<boolean> {
->>>>>>> 7ebb52eb
-    const ecclassJson = await imodel.getDgnDb().getECClassMetaData(fullClassName.schemaName, fullClassName.className);
-    if (null == ecclassJson) {
-      return undefined;
-    }
-    const ecclass: ECClass = JSON.parse(ecclassJson);
-
-    // Make sure that we have all base classes registered.
-    // This recurses. I have to know that the super class is defined and registered before defining a derived class.
-    // Therefore, I must await getRegisteredClass.
-    if (ecclass.baseClasses.length !== 0) {
-      for (const base of ecclass.baseClasses) {
-        if (!await EcRegistry.getRegisteredClass(base, imodel))
-          return undefined;
-      }
-    }
-
-    // Generate and register this class
-    let jsDef: string = EcRegistry.generateClassDefFromECClass(ecclass);
-    const fullname = EcRegistry.getECClassFullNameAsKey(ecclass);
-    jsDef = jsDef + ' EcRegistry.registerEcClass("' + fullname + '",' + ecclass.name + ");";
-    jsDef = jsDef + " " + ecclass.name + ".ecClass=ecclass;";
-    eval(jsDef); // eval is OK here, because I generated the expression myself, and I know it's safe.
-
-    return EcRegistry.ecClasses.get(fullname);
-  }
-
-  public static async generateClassFromECClassName(ecclass: ECClassFullname, imodel: IModel): Promise<any> {
-    return EcRegistry.generateClassFromFullName(EcRegistry.getFullNameForECClass(ecclass), imodel);
-  }
-
-  public static async getRegisteredClass(ecclass: ECClassFullname, imodel: IModel): Promise<any> {
-    const key = EcRegistry.getECClassFullNameAsKey(ecclass);
-    if (!EcRegistry.ecClasses.has(key)) {
-      return EcRegistry.generateClassFromECClassName(ecclass, imodel);
-    }
-    return EcRegistry.ecClasses.get(key);
-  }
-
-}
-
-/** Decorator function for classes that handle an EC class */
-export const registerEcClass = (className: string) => (ctor: any) => {
-  EcRegistry.ecClasses.set(className.toLowerCase(), ctor);
-};
+/*---------------------------------------------------------------------------------------------
+|  $Copyright: (c) 2017 Bentley Systems, Incorporated. All rights reserved. $
+ *--------------------------------------------------------------------------------------------*/
+import { ECClass, FullClassName, ECClassFullname } from "./Element";
+import { IModel } from "./IModel";
+
+/** The mapping between EC class name and the factory to create instances */
+export class EcRegistry {
+  public static ecClasses: Map<string, any> = new Map<string, any>();
+
+  public static getFullNameForECClass(fn: ECClassFullname): FullClassName {
+    return {schemaName: fn.schema, className: fn.name};
+  }
+
+  public static getECClassFullNameAsKey(ecclass: ECClassFullname) {
+    return (ecclass.schema + "." + ecclass.name).toLowerCase();
+  }
+
+  public static create(args: FullClassName, defaultClass?: string): any | undefined {
+    if (!args.className || !args.schemaName)
+      return undefined;
+
+    let factory = EcRegistry.ecClasses.get(EcRegistry.getECClassFullNameAsKey({schema: args.schemaName, name: args.className}));
+    if (!factory && defaultClass)
+      factory = EcRegistry.ecClasses.get(defaultClass.toLowerCase());
+    return factory ? new factory(args) : undefined;
+  }
+
+  /**
+   * Generate a JS class from an ECClass definition
+   * @param ecclass The ECClass definition
+   */
+  public static generateClassDefFromECClass(ecclass: ECClass): string {
+    let def: string = "";
+    // class
+    def = def + "class " + ecclass.name;
+
+    //        extends
+    if (ecclass.baseClasses.length !== 0) {
+        def = def + " extends";
+        let sep = " ";
+        for (const base of ecclass.baseClasses) {
+          def = def + sep + "EcRegistry.ecClasses.get('" + EcRegistry.getECClassFullNameAsKey(base) + "')";
+          sep = ",";
+          break; // *** WIP_IMODELJS -- JS has only single inheritance. In order to handle mixins, we have to write functions that actually merge them into the single prototype for the class.
+                 // ***   https://addyosmani.com/resources/essentialjsdesignpatterns/book/#mixinpatternjavascript
+        }
+    }
+
+    // constructor
+    def = def + "{ constructor(opts) {";
+
+    //    super
+    if (ecclass.baseClasses.length !== 0)
+      def = def + " super(opts);";
+
+    //    prop = opt
+    for (const propname of Object.getOwnPropertyNames(ecclass.properties)) {
+      def = def + "  this." + propname + " = opts." + propname + ";";
+    }
+    def = def + "  }";
+
+    // end of class
+    def = def + "}";
+    return def;
+  }
+
+  public static registerEcClass(fullname: string, ctor: any) {
+    EcRegistry.ecClasses.set(fullname.toLowerCase(), ctor);
+    // console.log("registerEcClass " + fullname);
+  }
+
+  /* This function generates a JS class for the specified ECClass and registers it. It also ensures that
+      all of the base classes of the ECClass exist and are registered. */
+  public static async generateClassFromFullName(fullClassName: FullClassName, imodel: IModel): Promise<any> {
+    const ecclassJson = await imodel.getDgnDb().getECClassMetaData(fullClassName.schemaName, fullClassName.className);
+    if (null == ecclassJson) {
+      return undefined;
+    }
+    const ecclass: ECClass = JSON.parse(ecclassJson);
+
+    // Make sure that we have all base classes registered.
+    // This recurses. I have to know that the super class is defined and registered before defining a derived class.
+    // Therefore, I must await getRegisteredClass.
+    if (ecclass.baseClasses.length !== 0) {
+      for (const base of ecclass.baseClasses) {
+        if (!await EcRegistry.getRegisteredClass(base, imodel))
+          return undefined;
+      }
+    }
+
+    // Generate and register this class
+    let jsDef: string = EcRegistry.generateClassDefFromECClass(ecclass);
+    const fullname = EcRegistry.getECClassFullNameAsKey(ecclass);
+    jsDef = jsDef + ' EcRegistry.registerEcClass("' + fullname + '",' + ecclass.name + ");";
+    jsDef = jsDef + " " + ecclass.name + ".ecClass=ecclass;";
+    eval(jsDef); // eval is OK here, because I generated the expression myself, and I know it's safe.
+
+    return EcRegistry.ecClasses.get(fullname);
+  }
+
+  public static async generateClassFromECClassName(ecclass: ECClassFullname, imodel: IModel): Promise<any> {
+    return EcRegistry.generateClassFromFullName(EcRegistry.getFullNameForECClass(ecclass), imodel);
+  }
+
+  public static async getRegisteredClass(ecclass: ECClassFullname, imodel: IModel): Promise<any> {
+    const key = EcRegistry.getECClassFullNameAsKey(ecclass);
+    if (!EcRegistry.ecClasses.has(key)) {
+      return EcRegistry.generateClassFromECClassName(ecclass, imodel);
+    }
+    return EcRegistry.ecClasses.get(key);
+  }
+
+}
+
+/** Decorator function for classes that handle an EC class */
+export const registerEcClass = (className: string) => (ctor: any) => {
+  EcRegistry.ecClasses.set(className.toLowerCase(), ctor);
+};