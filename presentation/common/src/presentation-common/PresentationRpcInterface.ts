--- conflicted
+++ resolved
@@ -132,11 +132,7 @@
   public static readonly interfaceName = "PresentationRpcInterface"; // tslint:disable-line: naming-convention
 
   /** The semantic version of the interface. */
-<<<<<<< HEAD
-  public static interfaceVersion = "2.3.1";
-=======
   public static interfaceVersion = "2.4.0";
->>>>>>> d742051f
 
   /*===========================================================================================
     NOTE: Any add/remove/change to the methods below requires an update of the interface version.
