--- conflicted
+++ resolved
@@ -1,10 +1,6 @@
 {
   "name": "@bentley/imodelhub-client",
-<<<<<<< HEAD
-  "version": "2.0.0-dev.76",
-=======
   "version": "2.0.0-dev.77",
->>>>>>> 73f0523d
   "description": "iModel.js iModelHub Client",
   "main": "lib/imodelhub-client.js",
   "typings": "lib/imodelhub-client",
@@ -36,24 +32,11 @@
     "url": "http://www.bentley.com"
   },
   "dependencies": {
-<<<<<<< HEAD
-    "@bentley/context-registry-client": "2.0.0-dev.76",
-=======
     "@bentley/context-registry-client": "2.0.0-dev.77",
->>>>>>> 73f0523d
     "deep-assign": "^2.0.0",
     "js-base64": "^2.4.5"
   },
   "peerDependencies": {
-<<<<<<< HEAD
-    "@bentley/bentleyjs-core": "^2.0.0-dev.76",
-    "@bentley/itwin-client": "^2.0.0-dev.76"
-  },
-  "devDependencies": {
-    "@bentley/bentleyjs-core": "2.0.0-dev.76",
-    "@bentley/build-tools": "2.0.0-dev.76",
-    "@bentley/itwin-client": "2.0.0-dev.76",
-=======
     "@bentley/bentleyjs-core": "^2.0.0-dev.77",
     "@bentley/itwin-client": "^2.0.0-dev.77"
   },
@@ -61,7 +44,6 @@
     "@bentley/bentleyjs-core": "2.0.0-dev.77",
     "@bentley/build-tools": "2.0.0-dev.77",
     "@bentley/itwin-client": "2.0.0-dev.77",
->>>>>>> 73f0523d
     "@types/deep-assign": "^0.1.0",
     "@types/js-base64": "^2.3.1",
     "@types/node": "10.14.1",
