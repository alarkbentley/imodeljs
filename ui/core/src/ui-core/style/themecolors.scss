/*---------------------------------------------------------------------------------------------
* Copyright (c) Bentley Systems, Incorporated. All rights reserved.
* See LICENSE.md in the project root for license terms and full copyright notice.
*--------------------------------------------------------------------------------------------*/

// cspell:ignore scrollbar titlebar toolbutton outoffocus boxshadow mediumgray

$buic-background-1-rgb:                   var(--buic-background-1-rgb);
$buic-background-2-rgb:                   var(--buic-background-2-rgb);
$buic-background-3-rgb:                   var(--buic-background-3-rgb);
$buic-background-4-rgb:                   var(--buic-background-4-rgb);
$buic-background-5-rgb:                   var(--buic-background-5-rgb);

$buic-background-1:                       var(--buic-background-1);
$buic-background-2:                       var(--buic-background-2);
$buic-background-3:                       var(--buic-background-3);
$buic-background-4:                       var(--buic-background-4);
$buic-background-5:                       var(--buic-background-5);

/* Backgrounds and strokes */
$buic-background-primary:                 var(--buic-background-primary);
$buic-background-scrollbar:               var(--buic-background-scrollbar);
$buic-background-scrollbar-hover:         var(--buic-background-scrollbar-hover);

$buic-background-titlebar:                var(--buic-background-titlebar);
$buic-background-dialog-stroke:           var(--buic-background-dialog-stroke);
$buic-background-widget-stroke:           var(--buic-background-widget-stroke);
$buic-background-widget-panel:            var(--buic-background-widget-panel);
$buic-background-panel-stroke:            var(--buic-background-panel-stroke);
$buic-background-tooltip:                 var(--buic-background-tooltip);
$buic-background-statusbar:               var(--buic-background-statusbar);
$buic-background-control-stroke:          var(--buic-background-control-stroke);
$buic-background-toolbutton-stroke:       var(--buic-background-toolbutton-stroke);

$buic-background-titlebar-outoffocus:     var(--buic-background-titlebar-outoffocus);
$buic-background-divider:                 var(--buic-background-divider);
$buic-background-widget-element-stroke:   var(--buic-background-widget-element-stroke);
$buic-background-control-disabled:        var(--buic-background-control-disabled);
$buic-background-table-header:            var(--buic-background-table-header);
$buic-background-control-stroke-disabled: var(--buic-background-control-stroke-disabled);

$buic-background-tab-inactive:            var(--buic-background-tab-inactive);
$buic-background-toolbutton-inactive:     var(--buic-background-toolbutton-inactive);
$buic-background-context-menu:            var(--buic-background-context-menu);
$buic-background-panel:                   var(--buic-background-panel);
$buic-background-placeholder:             var(--buic-background-placeholder);
$buic-background-striped_row:             var(--buic-background-striped_row);

$buic-background-tab-active:              var(--buic-background-tab-active);
$buic-background-dialog:                  var(--buic-background-dialog);
$buic-background-widget:                  var(--buic-background-widget);
$buic-background-window:                  var(--buic-background-window);
$buic-background-toolbar:                 var(--buic-background-toolbar);

$buic-background-card:                    var(--buic-background-card);
$buic-background-control:                 var(--buic-background-control);

$buic-background-focus-overlay:           var(--buic-background-focus-overlay);
$buic-background-hover-overlay:           var(--buic-background-hover-overlay);
$buic-background-active-overlay:          var(--buic-background-active-overlay);
$buic-background-pressed-overlay:         var(--buic-background-pressed-overlay);

/** Text and icons */
$buic-foreground-body-rgb:                var(--buic-foreground-body-rgb);
$buic-foreground-body-reverse-rgb:        var(--buic-foreground-body-reverse-rgb);

$buic-foreground-body:                    var(--buic-foreground-body);
$buic-foreground-body-reverse:            var(--buic-foreground-body-reverse);
$buic-foreground-disabled:                var(--buic-foreground-disabled);
$buic-foreground-muted:                   var(--buic-foreground-muted);
$buic-foreground-activehover:             var(--buic-foreground-activehover);

$buic-text-color:                         var(--buic-foreground-body);          // 0.85 opacity
$buic-text-color-disabled:                var(--buic-foreground-disabled);      // 0.45 opacity (Note: 0.25 is too much)
$buic-text-color-muted:                   var(--buic-foreground-muted);         // 0.65 opacity
$buic-text-color-reverse:                 var(--buic-foreground-body-reverse);  // 0.85 opacity
$buic-text-color-hover:                   var(--buic-foreground-activehover);   // 1.00 opacity
$buic-text-color-highlight:               var(--buic-foreground-primary);       // themed

$buic-icon-color:                         var(--buic-foreground-body);
$buic-icon-color-disabled:                var(--buic-foreground-disabled);
$buic-icon-color-reverse:                 var(--buic-foreground-body-reverse);

$buic-background-editable:                var(--buic-background-editable);
$buic-row-selection:                      var(--buic-row-selection);
$buic-row-hover:                          var(--buic-row-hover);

$buic-button-gradient1:                   var(--buic-button-gradient1);
$buic-button-gradient2:                   var(--buic-button-gradient2);

$buic-foreground-focus-border:            var(--buic-foreground-focus-border);
$buic-inputs-border:                      var(--buic-inputs-border);
$buic-focus-boxshadow:                    var(--buic-focus-boxshadow);
$buic-inputs-boxshadow:                   var(--buic-inputs-boxshadow);
$buic-popup-boxshadow:                    var(--buic-popup-boxshadow);

/** Themed colors */
$buic-foreground-accessory:               var(--buic-foreground-accessory);
$buic-foreground-primary-rgb:             var(--buic-foreground-primary-rgb);
$buic-foreground-primary:                 var(--buic-foreground-primary);
$buic-foreground-primary-tone:            var(--buic-foreground-primary-tone);
$buic-foreground-positive:                var(--buic-foreground-positive);
<<<<<<< HEAD
$buic-foreground-success:                 var(--buic-foreground-positive);
$buic-foreground-negative:                var(--buic-foreground-negative);
$buic-foreground-alert:                   var(--buic-foreground-negative);
$buic-foreground-error:                   var(--buic-foreground-negative);
$buic-foreground-warning:                 var(--buic-foreground-warning);
=======
$buic-foreground-positive-rgb:            var(--buic-foreground-positive-rgb);
$buic-foreground-success:                 var(--buic-foreground-positive);
$buic-foreground-negative:                var(--buic-foreground-negative);
$buic-foreground-negative-rgb:            var(--buic-foreground-negative-rgb);
$buic-foreground-alert:                   var(--buic-foreground-negative);
$buic-foreground-error:                   var(--buic-foreground-negative);
$buic-foreground-warning:                 var(--buic-foreground-warning);
$buic-foreground-warning-rgb:             var(--buic-foreground-warning-rgb);
>>>>>>> 3fd1067d
$buic-foreground-focus:                   var(--buic-foreground-focus);

/** Static colors */
// NEEDSWORK - Need to deprecate
$buic-accessory-hollow:                   var(--buic-accessory-hollow);
$buic-accessory-primary:                  var(--buic-accessory-primary);
$buic-accessory-success:                  var(--buic-accessory-success);
$buic-accessory-alert:                    var(--buic-accessory-alert);
$buic-accessory-warning:                  var(--buic-accessory-warning);
$buic-accessory-primary-tint:             var(--buic-accessory-primary-tint);
$buic-accessory-success-tint:             var(--buic-accessory-success-tint);
$buic-accessory-alert-tint:               var(--buic-accessory-alert-tint);
$buic-accessory-warning-tint:             var(--buic-accessory-warning-tint);

/** Widget Opacity */
$buic-widget-opacity:                     var(--buic-widget-opacity, 0.90);
<|MERGE_RESOLUTION|>--- conflicted
+++ resolved
@@ -1,134 +1,126 @@
-/*---------------------------------------------------------------------------------------------
-* Copyright (c) Bentley Systems, Incorporated. All rights reserved.
-* See LICENSE.md in the project root for license terms and full copyright notice.
-*--------------------------------------------------------------------------------------------*/
-
-// cspell:ignore scrollbar titlebar toolbutton outoffocus boxshadow mediumgray
-
-$buic-background-1-rgb:                   var(--buic-background-1-rgb);
-$buic-background-2-rgb:                   var(--buic-background-2-rgb);
-$buic-background-3-rgb:                   var(--buic-background-3-rgb);
-$buic-background-4-rgb:                   var(--buic-background-4-rgb);
-$buic-background-5-rgb:                   var(--buic-background-5-rgb);
-
-$buic-background-1:                       var(--buic-background-1);
-$buic-background-2:                       var(--buic-background-2);
-$buic-background-3:                       var(--buic-background-3);
-$buic-background-4:                       var(--buic-background-4);
-$buic-background-5:                       var(--buic-background-5);
-
-/* Backgrounds and strokes */
-$buic-background-primary:                 var(--buic-background-primary);
-$buic-background-scrollbar:               var(--buic-background-scrollbar);
-$buic-background-scrollbar-hover:         var(--buic-background-scrollbar-hover);
-
-$buic-background-titlebar:                var(--buic-background-titlebar);
-$buic-background-dialog-stroke:           var(--buic-background-dialog-stroke);
-$buic-background-widget-stroke:           var(--buic-background-widget-stroke);
-$buic-background-widget-panel:            var(--buic-background-widget-panel);
-$buic-background-panel-stroke:            var(--buic-background-panel-stroke);
-$buic-background-tooltip:                 var(--buic-background-tooltip);
-$buic-background-statusbar:               var(--buic-background-statusbar);
-$buic-background-control-stroke:          var(--buic-background-control-stroke);
-$buic-background-toolbutton-stroke:       var(--buic-background-toolbutton-stroke);
-
-$buic-background-titlebar-outoffocus:     var(--buic-background-titlebar-outoffocus);
-$buic-background-divider:                 var(--buic-background-divider);
-$buic-background-widget-element-stroke:   var(--buic-background-widget-element-stroke);
-$buic-background-control-disabled:        var(--buic-background-control-disabled);
-$buic-background-table-header:            var(--buic-background-table-header);
-$buic-background-control-stroke-disabled: var(--buic-background-control-stroke-disabled);
-
-$buic-background-tab-inactive:            var(--buic-background-tab-inactive);
-$buic-background-toolbutton-inactive:     var(--buic-background-toolbutton-inactive);
-$buic-background-context-menu:            var(--buic-background-context-menu);
-$buic-background-panel:                   var(--buic-background-panel);
-$buic-background-placeholder:             var(--buic-background-placeholder);
-$buic-background-striped_row:             var(--buic-background-striped_row);
-
-$buic-background-tab-active:              var(--buic-background-tab-active);
-$buic-background-dialog:                  var(--buic-background-dialog);
-$buic-background-widget:                  var(--buic-background-widget);
-$buic-background-window:                  var(--buic-background-window);
-$buic-background-toolbar:                 var(--buic-background-toolbar);
-
-$buic-background-card:                    var(--buic-background-card);
-$buic-background-control:                 var(--buic-background-control);
-
-$buic-background-focus-overlay:           var(--buic-background-focus-overlay);
-$buic-background-hover-overlay:           var(--buic-background-hover-overlay);
-$buic-background-active-overlay:          var(--buic-background-active-overlay);
-$buic-background-pressed-overlay:         var(--buic-background-pressed-overlay);
-
-/** Text and icons */
-$buic-foreground-body-rgb:                var(--buic-foreground-body-rgb);
-$buic-foreground-body-reverse-rgb:        var(--buic-foreground-body-reverse-rgb);
-
-$buic-foreground-body:                    var(--buic-foreground-body);
-$buic-foreground-body-reverse:            var(--buic-foreground-body-reverse);
-$buic-foreground-disabled:                var(--buic-foreground-disabled);
-$buic-foreground-muted:                   var(--buic-foreground-muted);
-$buic-foreground-activehover:             var(--buic-foreground-activehover);
-
-$buic-text-color:                         var(--buic-foreground-body);          // 0.85 opacity
-$buic-text-color-disabled:                var(--buic-foreground-disabled);      // 0.45 opacity (Note: 0.25 is too much)
-$buic-text-color-muted:                   var(--buic-foreground-muted);         // 0.65 opacity
-$buic-text-color-reverse:                 var(--buic-foreground-body-reverse);  // 0.85 opacity
-$buic-text-color-hover:                   var(--buic-foreground-activehover);   // 1.00 opacity
-$buic-text-color-highlight:               var(--buic-foreground-primary);       // themed
-
-$buic-icon-color:                         var(--buic-foreground-body);
-$buic-icon-color-disabled:                var(--buic-foreground-disabled);
-$buic-icon-color-reverse:                 var(--buic-foreground-body-reverse);
-
-$buic-background-editable:                var(--buic-background-editable);
-$buic-row-selection:                      var(--buic-row-selection);
-$buic-row-hover:                          var(--buic-row-hover);
-
-$buic-button-gradient1:                   var(--buic-button-gradient1);
-$buic-button-gradient2:                   var(--buic-button-gradient2);
-
-$buic-foreground-focus-border:            var(--buic-foreground-focus-border);
-$buic-inputs-border:                      var(--buic-inputs-border);
-$buic-focus-boxshadow:                    var(--buic-focus-boxshadow);
-$buic-inputs-boxshadow:                   var(--buic-inputs-boxshadow);
-$buic-popup-boxshadow:                    var(--buic-popup-boxshadow);
-
-/** Themed colors */
-$buic-foreground-accessory:               var(--buic-foreground-accessory);
-$buic-foreground-primary-rgb:             var(--buic-foreground-primary-rgb);
-$buic-foreground-primary:                 var(--buic-foreground-primary);
-$buic-foreground-primary-tone:            var(--buic-foreground-primary-tone);
-$buic-foreground-positive:                var(--buic-foreground-positive);
-<<<<<<< HEAD
-$buic-foreground-success:                 var(--buic-foreground-positive);
-$buic-foreground-negative:                var(--buic-foreground-negative);
-$buic-foreground-alert:                   var(--buic-foreground-negative);
-$buic-foreground-error:                   var(--buic-foreground-negative);
-$buic-foreground-warning:                 var(--buic-foreground-warning);
-=======
-$buic-foreground-positive-rgb:            var(--buic-foreground-positive-rgb);
-$buic-foreground-success:                 var(--buic-foreground-positive);
-$buic-foreground-negative:                var(--buic-foreground-negative);
-$buic-foreground-negative-rgb:            var(--buic-foreground-negative-rgb);
-$buic-foreground-alert:                   var(--buic-foreground-negative);
-$buic-foreground-error:                   var(--buic-foreground-negative);
-$buic-foreground-warning:                 var(--buic-foreground-warning);
-$buic-foreground-warning-rgb:             var(--buic-foreground-warning-rgb);
->>>>>>> 3fd1067d
-$buic-foreground-focus:                   var(--buic-foreground-focus);
-
-/** Static colors */
-// NEEDSWORK - Need to deprecate
-$buic-accessory-hollow:                   var(--buic-accessory-hollow);
-$buic-accessory-primary:                  var(--buic-accessory-primary);
-$buic-accessory-success:                  var(--buic-accessory-success);
-$buic-accessory-alert:                    var(--buic-accessory-alert);
-$buic-accessory-warning:                  var(--buic-accessory-warning);
-$buic-accessory-primary-tint:             var(--buic-accessory-primary-tint);
-$buic-accessory-success-tint:             var(--buic-accessory-success-tint);
-$buic-accessory-alert-tint:               var(--buic-accessory-alert-tint);
-$buic-accessory-warning-tint:             var(--buic-accessory-warning-tint);
-
-/** Widget Opacity */
-$buic-widget-opacity:                     var(--buic-widget-opacity, 0.90);
+/*---------------------------------------------------------------------------------------------
+* Copyright (c) Bentley Systems, Incorporated. All rights reserved.
+* See LICENSE.md in the project root for license terms and full copyright notice.
+*--------------------------------------------------------------------------------------------*/
+
+// cspell:ignore scrollbar titlebar toolbutton outoffocus boxshadow mediumgray
+
+$buic-background-1-rgb:                   var(--buic-background-1-rgb);
+$buic-background-2-rgb:                   var(--buic-background-2-rgb);
+$buic-background-3-rgb:                   var(--buic-background-3-rgb);
+$buic-background-4-rgb:                   var(--buic-background-4-rgb);
+$buic-background-5-rgb:                   var(--buic-background-5-rgb);
+
+$buic-background-1:                       var(--buic-background-1);
+$buic-background-2:                       var(--buic-background-2);
+$buic-background-3:                       var(--buic-background-3);
+$buic-background-4:                       var(--buic-background-4);
+$buic-background-5:                       var(--buic-background-5);
+
+/* Backgrounds and strokes */
+$buic-background-primary:                 var(--buic-background-primary);
+$buic-background-scrollbar:               var(--buic-background-scrollbar);
+$buic-background-scrollbar-hover:         var(--buic-background-scrollbar-hover);
+
+$buic-background-titlebar:                var(--buic-background-titlebar);
+$buic-background-dialog-stroke:           var(--buic-background-dialog-stroke);
+$buic-background-widget-stroke:           var(--buic-background-widget-stroke);
+$buic-background-widget-panel:            var(--buic-background-widget-panel);
+$buic-background-panel-stroke:            var(--buic-background-panel-stroke);
+$buic-background-tooltip:                 var(--buic-background-tooltip);
+$buic-background-statusbar:               var(--buic-background-statusbar);
+$buic-background-control-stroke:          var(--buic-background-control-stroke);
+$buic-background-toolbutton-stroke:       var(--buic-background-toolbutton-stroke);
+
+$buic-background-titlebar-outoffocus:     var(--buic-background-titlebar-outoffocus);
+$buic-background-divider:                 var(--buic-background-divider);
+$buic-background-widget-element-stroke:   var(--buic-background-widget-element-stroke);
+$buic-background-control-disabled:        var(--buic-background-control-disabled);
+$buic-background-table-header:            var(--buic-background-table-header);
+$buic-background-control-stroke-disabled: var(--buic-background-control-stroke-disabled);
+
+$buic-background-tab-inactive:            var(--buic-background-tab-inactive);
+$buic-background-toolbutton-inactive:     var(--buic-background-toolbutton-inactive);
+$buic-background-context-menu:            var(--buic-background-context-menu);
+$buic-background-panel:                   var(--buic-background-panel);
+$buic-background-placeholder:             var(--buic-background-placeholder);
+$buic-background-striped_row:             var(--buic-background-striped_row);
+
+$buic-background-tab-active:              var(--buic-background-tab-active);
+$buic-background-dialog:                  var(--buic-background-dialog);
+$buic-background-widget:                  var(--buic-background-widget);
+$buic-background-window:                  var(--buic-background-window);
+$buic-background-toolbar:                 var(--buic-background-toolbar);
+
+$buic-background-card:                    var(--buic-background-card);
+$buic-background-control:                 var(--buic-background-control);
+
+$buic-background-focus-overlay:           var(--buic-background-focus-overlay);
+$buic-background-hover-overlay:           var(--buic-background-hover-overlay);
+$buic-background-active-overlay:          var(--buic-background-active-overlay);
+$buic-background-pressed-overlay:         var(--buic-background-pressed-overlay);
+
+/** Text and icons */
+$buic-foreground-body-rgb:                var(--buic-foreground-body-rgb);
+$buic-foreground-body-reverse-rgb:        var(--buic-foreground-body-reverse-rgb);
+
+$buic-foreground-body:                    var(--buic-foreground-body);
+$buic-foreground-body-reverse:            var(--buic-foreground-body-reverse);
+$buic-foreground-disabled:                var(--buic-foreground-disabled);
+$buic-foreground-muted:                   var(--buic-foreground-muted);
+$buic-foreground-activehover:             var(--buic-foreground-activehover);
+
+$buic-text-color:                         var(--buic-foreground-body);          // 0.85 opacity
+$buic-text-color-disabled:                var(--buic-foreground-disabled);      // 0.45 opacity (Note: 0.25 is too much)
+$buic-text-color-muted:                   var(--buic-foreground-muted);         // 0.65 opacity
+$buic-text-color-reverse:                 var(--buic-foreground-body-reverse);  // 0.85 opacity
+$buic-text-color-hover:                   var(--buic-foreground-activehover);   // 1.00 opacity
+$buic-text-color-highlight:               var(--buic-foreground-primary);       // themed
+
+$buic-icon-color:                         var(--buic-foreground-body);
+$buic-icon-color-disabled:                var(--buic-foreground-disabled);
+$buic-icon-color-reverse:                 var(--buic-foreground-body-reverse);
+
+$buic-background-editable:                var(--buic-background-editable);
+$buic-row-selection:                      var(--buic-row-selection);
+$buic-row-hover:                          var(--buic-row-hover);
+
+$buic-button-gradient1:                   var(--buic-button-gradient1);
+$buic-button-gradient2:                   var(--buic-button-gradient2);
+
+$buic-foreground-focus-border:            var(--buic-foreground-focus-border);
+$buic-inputs-border:                      var(--buic-inputs-border);
+$buic-focus-boxshadow:                    var(--buic-focus-boxshadow);
+$buic-inputs-boxshadow:                   var(--buic-inputs-boxshadow);
+$buic-popup-boxshadow:                    var(--buic-popup-boxshadow);
+
+/** Themed colors */
+$buic-foreground-accessory:               var(--buic-foreground-accessory);
+$buic-foreground-primary-rgb:             var(--buic-foreground-primary-rgb);
+$buic-foreground-primary:                 var(--buic-foreground-primary);
+$buic-foreground-primary-tone:            var(--buic-foreground-primary-tone);
+$buic-foreground-positive:                var(--buic-foreground-positive);
+$buic-foreground-positive-rgb:            var(--buic-foreground-positive-rgb);
+$buic-foreground-success:                 var(--buic-foreground-positive);
+$buic-foreground-negative:                var(--buic-foreground-negative);
+$buic-foreground-negative-rgb:            var(--buic-foreground-negative-rgb);
+$buic-foreground-alert:                   var(--buic-foreground-negative);
+$buic-foreground-error:                   var(--buic-foreground-negative);
+$buic-foreground-warning:                 var(--buic-foreground-warning);
+$buic-foreground-warning-rgb:             var(--buic-foreground-warning-rgb);
+$buic-foreground-focus:                   var(--buic-foreground-focus);
+
+/** Static colors */
+// NEEDSWORK - Need to deprecate
+$buic-accessory-hollow:                   var(--buic-accessory-hollow);
+$buic-accessory-primary:                  var(--buic-accessory-primary);
+$buic-accessory-success:                  var(--buic-accessory-success);
+$buic-accessory-alert:                    var(--buic-accessory-alert);
+$buic-accessory-warning:                  var(--buic-accessory-warning);
+$buic-accessory-primary-tint:             var(--buic-accessory-primary-tint);
+$buic-accessory-success-tint:             var(--buic-accessory-success-tint);
+$buic-accessory-alert-tint:               var(--buic-accessory-alert-tint);
+$buic-accessory-warning-tint:             var(--buic-accessory-warning-tint);
+
+/** Widget Opacity */
+$buic-widget-opacity:                     var(--buic-widget-opacity, 0.90);