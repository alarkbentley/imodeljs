--- conflicted
+++ resolved
@@ -1,31 +1,28 @@
-/*---------------------------------------------------------------------------------------------
-* Copyright (c) Bentley Systems, Incorporated. All rights reserved.
-* See LICENSE.md in the project root for license terms and full copyright notice.
-*--------------------------------------------------------------------------------------------*/
-@import "~@itwin/itwinui-css/scss/style/mixins";
-<<<<<<< HEAD
-=======
-
->>>>>>> 3fd1067d
-@mixin no-link {
-
-  text-decoration:      none;
-  color:                $buic-text-color;
-
-  &:link,
-  &:visited,
-  &:hover,
-  &:active {
-
-    color:              $buic-text-color;
-    text-decoration:    none;
-  }
-}
-
-@mixin firefox-only {
-
-  @supports (-moz-appearance: none) {
-    @content;
-  }
-
-}
+/*---------------------------------------------------------------------------------------------
+* Copyright (c) Bentley Systems, Incorporated. All rights reserved.
+* See LICENSE.md in the project root for license terms and full copyright notice.
+*--------------------------------------------------------------------------------------------*/
+@import "~@itwin/itwinui-css/scss/style/mixins";
+
+@mixin no-link {
+
+  text-decoration:      none;
+  color:                $buic-text-color;
+
+  &:link,
+  &:visited,
+  &:hover,
+  &:active {
+
+    color:              $buic-text-color;
+    text-decoration:    none;
+  }
+}
+
+@mixin firefox-only {
+
+  @supports (-moz-appearance: none) {
+    @content;
+  }
+
+}