{
  "name": "@bentley/ui-ninezone",
<<<<<<< HEAD
  "version": "0.128.0",
  "description": "IModelJs Nine-zone React UI components",
=======
  "version": "0.127.0",
  "description": "iModelJs Nine-zone React UI components",
>>>>>>> c766c08c
  "license": "MIT",
  "repository": {
    "type": "git",
    "url": "https://github.com/imodeljs/imodeljs"
  },
  "scripts": {
    "build": "tsc 1>&2 && npm run copy:scss",
    "build:demo": "webpack --config ./demo/webpack.config.js",
    "clean": "rimraf lib out demo/lib package-deps.json",
    "copy:scss": "cpx src/**/*.scss lib",
    "cover": "cross-env TS_NODE_PROJECT=./tests/tsconfig.json nyc npm test -- --reporter mocha-tldr-reporter",
    "docs": "node ./node_modules/@bentley/bentleyjs-tools/scripts/docs.js --source=./src --includes=../../generated-docs/extract --json=../../generated-docs/ui/ui-ninezone/file.json --tsIndexFile=./index.ts --onlyJson %TYPEDOC_THEME%",
    "lint": "tslint --project . 1>&2 && tslint --project ./tests/tsconfig.json 1>&2 && tslint --project ./demo/tsconfig.json 1>&2",
    "pack": "npm run build && node ../../scripts/pack.js",
    "start": "webpack-dev-server --config ./demo/webpack.dev.config.js",
    "test": "cross-env TS_NODE_PROJECT=./tests/tsconfig.json mocha --opts ../mocha.opts tests/**/*.test.{ts,tsx}",
    "test:watch": "npm test -- --reporter min --watch-extensions ts,tsx --watch"
  },
  "keywords": [
    "Bentley",
    "BIM",
    "iModel"
  ],
  "author": {
    "name": "Bentley Systems, Inc.",
    "url": "http://www.bentley.com"
  },
  "peerDependencies": {
    "@bentley/ui-core": "0.128.0"
  },
  "//devDependencies": [
    "NOTE: All peerDependencies should also be listed as devDependencies since peerDependencies are not considered by npm install",
    "NOTE: All tools used by scripts in this package must be listed as devDependencies"
  ],
  "devDependencies": {
    "@bentley/bentleyjs-tools": "0.128.0",
    "@bentley/bwc": "^6.0.1",
    "@bentley/icons-webfont": "^6.5.0",
    "@bentley/ui-core": "0.128.0",
    "@bentley/svg-icons": "^6.4.0",
    "@types/chai": "^4.1.4",
    "@types/chai-as-promised": "^7",
    "@types/chai-jest-snapshot": "^1.3.0",
    "@types/chai-spies": "^1.0.0",
    "@types/classnames": "^2.2.3",
    "@types/enzyme": "^3.1.12",
    "@types/mocha": "^5.2.5",
    "@types/react": "^16.4.7",
    "@types/react-dom": "^16.0.6",
    "@types/react-router-dom": "^4.2.7",
    "@types/sinon": "^5.0.1",
    "chai": "^4.1.2",
    "chai-as-promised": "^7",
    "chai-jest-snapshot": "^2.0.0",
    "chai-spies": "1.0.0",
    "cpx": "^1.5.0",
    "cross-env": "^5.1.4",
    "css-loader": "^0.28.11",
    "enzyme": "^3.4.0",
    "enzyme-adapter-react-16": "^1.2.0",
    "enzyme-to-json": "^3.3.4",
    "ignore-styles": "^5.0.1",
    "jsdom": "^11.12.0",
    "jsdom-global": "3.0.2",
    "html-webpack-plugin": "^3.2.0",
    "mocha": "^5.2.0",
    "mocha-tldr-reporter": "^1.0.0",
    "nyc": "^13.0.1",
    "raw-loader": "^0.5.1",
    "raf": "^3.4.0",
    "react-markdown": "^3.2.1",
    "react-router-dom": "^4.2.2",
    "rimraf": "^2.6.2",
    "sass-loader": "^7.1.0",
    "sinon": "^6.1.4",
    "sinon-chai": "^3.2.0",
    "style-loader": "^0.21.0",
    "svg-react-loader": "^0.4.5",
    "ts-loader": "^4.4.1",
    "ts-node": "^7.0.1",
    "tsconfig-paths": "^3.3.2",
    "tslint": "^5.11.0",
    "tslint-loader": "^3.6.0",
    "typedoc": "^0.11.1",
    "typedoc-plugin-external-module-name": "^1.1.1",
    "typescript": "~3.0.0",
    "url-loader": "^1.0.1",
    "webpack": "^4.16.4",
    "webpack-cli": "^3.1.0",
    "webpack-dev-server": "^3.1.5"
  },
  "//dependencies": [
    "NOTE: these dependencies should be only for things that DO NOT APPEAR IN THE API",
    "NOTE: imodeljs-frontend should remain UI technology agnostic, so no react/angular dependencies are allowed"
  ],
  "dependencies": {
    "classnames": "^2.2.5",
    "react": "^16.4.2",
    "react-dom": "^16.4.2"
  },
  "nyc": {
    "nycrc-path": "../.nycrc"
  }
}<|MERGE_RESOLUTION|>--- conflicted
+++ resolved
@@ -1,12 +1,7 @@
 {
   "name": "@bentley/ui-ninezone",
-<<<<<<< HEAD
   "version": "0.128.0",
-  "description": "IModelJs Nine-zone React UI components",
-=======
-  "version": "0.127.0",
   "description": "iModelJs Nine-zone React UI components",
->>>>>>> c766c08c
   "license": "MIT",
   "repository": {
     "type": "git",
