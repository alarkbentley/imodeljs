{
  "name": "@bentley/ui-ninezone",
  "version": "2.17.0-dev.11",
  "description": "iModel.js Nine-zone React UI components",
  "main": "lib/ui-ninezone.js",
  "typings": "lib/ui-ninezone",
  "imodeljsSharedLibrary": true,
  "license": "MIT",
  "repository": {
    "type": "git",
    "url": "https://github.com/imodeljs/imodeljs/tree/master/ui/ninezone"
  },
  "scripts": {
    "compile": "npm run build",
    "copy:assets": "cpx \"./src/**/*.{*css,svg}\" \"./lib\"",
    "build": "npm run copy:assets && tsc 1>&2",
    "clean": "rimraf lib .rush/temp/package-deps*.json",
    "cover": "nyc npm test",
    "docs": "npm run docs:typedoc",
    "docs:typedoc": "betools docs --includes=../../generated-docs/extract --json=../../generated-docs/ui/ui-ninezone/file.json --tsIndexFile=./ui-ninezone.ts --onlyJson",
    "extract-api": "betools extract-api --entry=ui-ninezone",
    "lint": "eslint -f visualstudio \"./src/**/*.{ts,tsx}\" 1>&2",
    "test": "mocha --config ../.mocharc.json \"./lib/test/**/*.test.js\"",
    "test:watch": "npm test -- --reporter min --watch-extensions ts,tsx --watch"
  },
  "keywords": [
    "Bentley",
    "BIM",
    "iModel"
  ],
  "author": {
    "name": "Bentley Systems, Inc.",
    "url": "http://www.bentley.com"
  },
  "peerDependencies": {
<<<<<<< HEAD
    "@bentley/ui-abstract": "^2.17.0-dev.10",
    "@bentley/ui-core": "^2.17.0-dev.10",
    "@bentley/bentleyjs-core": "^2.17.0-dev.10",
    "@itwin/itwinui-css": "^0.16.0",
    "@itwin/itwinui-react": "^1.5.0",
=======
    "@bentley/ui-abstract": "^2.17.0-dev.11",
    "@bentley/ui-core": "^2.17.0-dev.11",
    "@bentley/bentleyjs-core": "^2.17.0-dev.11",
>>>>>>> 571ab8a3
    "react": "^16.8.0",
    "react-dom": "^16.8.0"
  },
  "//devDependencies": [
    "NOTE: All peerDependencies should also be listed as devDependencies since peerDependencies are not considered by npm install",
    "NOTE: All tools used by scripts in this package must be listed as devDependencies"
  ],
  "devDependencies": {
    "@bentley/build-tools": "2.17.0-dev.11",
    "@bentley/eslint-plugin": "2.17.0-dev.11",
    "@bentley/ui-abstract": "2.17.0-dev.11",
    "@bentley/ui-core": "2.17.0-dev.11",
    "@bentley/bentleyjs-core": "2.17.0-dev.11",
    "@testing-library/react": "^8.0.1",
    "@testing-library/react-hooks": "^3.2.1",
    "@bentley/react-scripts": "3.4.9",
    "@types/chai": "^4.1.4",
    "@types/chai-as-promised": "^7",
    "@types/chai-jest-snapshot": "^1.3.0",
    "@types/chai-spies": "^1.0.0",
    "@types/enzyme": "3.9.3",
    "@types/mocha": "^8.2.2",
    "@types/react": "16.9.43",
    "@types/react-dom": "^16.8.0",
    "@types/sinon": "^9.0.0",
    "@types/testing-library__react-hooks": "^3.1.0",
    "@types/uuid": "^7.0.2",
    "chai": "^4.1.2",
    "chai-as-promised": "^7",
    "chai-jest-snapshot": "^2.0.0",
    "chai-spies": "1.0.0",
    "cpx": "^1.5.0",
    "enzyme": "^3.4.0",
    "enzyme-adapter-react-16": "^1.15.5",
    "enzyme-to-json": "^3.3.4",
    "eslint": "^6.8.0",
    "ignore-styles": "^5.0.1",
    "jsdom": "^11.12.0",
    "jsdom-global": "3.0.2",
    "mocha": "^8.3.2",
    "nyc": "^15.1.0",
    "raf": "^3.4.0",
    "rimraf": "^3.0.2",
    "sinon": "^9.0.2",
    "sinon-chai": "^3.2.0",
    "ts-node": "^7.0.1",
    "typemoq": "^2.1.0",
    "typescript": "~4.1.0"
  },
  "//dependencies": [
    "NOTE: these dependencies should be only for things that DO NOT APPEAR IN THE API",
    "NOTE: imodeljs-frontend should remain UI technology agnostic, so no react/angular dependencies are allowed"
  ],
  "dependencies": {
    "classnames": "^2.3.1",
    "immer": "^9.0.1",
    "uuid": "^7.0.3",
    "svg-sprite-loader": "4.2.1"
  },
  "nyc": {
    "extends": "./node_modules/@bentley/build-tools/.nycrc",
    "require": [
      "ignore-styles",
      "jsdom-global/register",
      "source-map-support/register",
      "ts-node/register"
    ],
    "check-coverage": true,
    "statements": 100,
    "branches": 100,
    "functions": 100,
    "lines": 100
  },
  "eslintConfig": {
    "plugins": [
      "@bentley",
      "jsx-a11y"
    ],
    "extends": [
      "plugin:@bentley/ui",
      "plugin:@bentley/jsdoc"
    ]
  }
}<|MERGE_RESOLUTION|>--- conflicted
+++ resolved
@@ -33,17 +33,11 @@
     "url": "http://www.bentley.com"
   },
   "peerDependencies": {
-<<<<<<< HEAD
-    "@bentley/ui-abstract": "^2.17.0-dev.10",
-    "@bentley/ui-core": "^2.17.0-dev.10",
-    "@bentley/bentleyjs-core": "^2.17.0-dev.10",
-    "@itwin/itwinui-css": "^0.16.0",
-    "@itwin/itwinui-react": "^1.5.0",
-=======
     "@bentley/ui-abstract": "^2.17.0-dev.11",
     "@bentley/ui-core": "^2.17.0-dev.11",
     "@bentley/bentleyjs-core": "^2.17.0-dev.11",
->>>>>>> 571ab8a3
+    "@itwin/itwinui-css": "^0.16.0",
+    "@itwin/itwinui-react": "^1.5.0",
     "react": "^16.8.0",
     "react-dom": "^16.8.0"
   },
