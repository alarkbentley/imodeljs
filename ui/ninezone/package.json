{
  "name": "@bentley/ui-ninezone",
  "version": "0.161.0",
  "description": "iModel.js Nine-zone React UI components",
  "license": "MIT",
  "repository": {
    "type": "git",
    "url": "https://github.com/imodeljs/imodeljs"
  },
  "scripts": {
    "build": "tsc 1>&2 && npm run copy:scss",
    "build:demo": "webpack --config ./demo/webpack.config.js",
    "clean": "rimraf lib out demo/lib package-deps.json",
    "copy:scss": "cpx \"src/**/*.scss\" lib",
    "cover": "cross-env TS_NODE_PROJECT=./tests/tsconfig.json nyc npm test",
    "docs": "node ./node_modules/@bentley/build-tools/scripts/docs.js --source=./src --includes=../../generated-docs/extract --json=../../generated-docs/ui/ui-ninezone/file.json --tsIndexFile=./index.ts --onlyJson %TYPEDOC_THEME%",
    "lint": "tslint --project . 1>&2 && tslint --project ./tests/tsconfig.json 1>&2 && tslint --project ./demo/tsconfig.json 1>&2",
    "pack": "npm run build && node ../../scripts/pack.js",
    "start": "webpack-dev-server --config ./demo/webpack.dev.config.js",
    "test": "cross-env TS_NODE_PROJECT=./tests/tsconfig.json mocha --opts ../mocha.opts tests/**/*.test.{ts,tsx}",
    "test:watch": "npm test -- --reporter min --watch-extensions ts,tsx --watch"
  },
  "keywords": [
    "Bentley",
    "BIM",
    "iModel"
  ],
  "author": {
    "name": "Bentley Systems, Inc.",
    "url": "http://www.bentley.com"
  },
  "peerDependencies": {
    "@bentley/ui-core": "0.161.0"
  },
  "//devDependencies": [
    "NOTE: All peerDependencies should also be listed as devDependencies since peerDependencies are not considered by npm install",
    "NOTE: All tools used by scripts in this package must be listed as devDependencies"
  ],
  "devDependencies": {
<<<<<<< HEAD
    "@bentley/build-tools": "0.155.0",
    "@bentley/bwc": "^7.0.1",
    "@bentley/icons-generic-webfont": "^0.0.4",
    "@bentley/ui-core": "0.155.0",
=======
    "@bentley/build-tools": "0.161.0",
    "@bentley/bwc": "^7.0.1",
    "@bentley/icons-generic-webfont": "^0.0.5",
    "@bentley/ui-core": "0.161.0",
>>>>>>> 7e1bd576
    "@types/chai": "^4.1.4",
    "@types/chai-as-promised": "^7",
    "@types/chai-jest-snapshot": "^1.3.0",
    "@types/chai-spies": "^1.0.0",
    "@types/classnames": "^2.2.3",
    "@types/enzyme": "^3.1.12",
    "@types/mocha": "^5.2.5",
    "@types/react": "^16.4.14",
    "@types/react-dom": "16.0.7",
    "@types/react-router-dom": "^4.2.7",
    "@types/sinon": "^5.0.1",
    "chai": "^4.1.2",
    "chai-as-promised": "^7",
    "chai-jest-snapshot": "^2.0.0",
    "chai-spies": "1.0.0",
    "cpx": "^1.5.0",
    "cross-env": "^5.1.4",
    "css-loader": "^0.28.11",
    "enzyme": "^3.4.0",
    "enzyme-adapter-react-16": "^1.2.0",
    "enzyme-to-json": "^3.3.4",
    "ignore-styles": "^5.0.1",
    "jsdom": "^11.12.0",
    "jsdom-global": "3.0.2",
    "html-webpack-plugin": "4.0.0-alpha.2",
    "mocha": "^5.2.0",
    "nyc": "^13.0.1",
    "raw-loader": "^0.5.1",
    "raf": "^3.4.0",
    "react-markdown": "^3.2.1",
    "react-router-dom": "^4.2.2",
    "rimraf": "^2.6.2",
    "sass-loader": "^7.1.0",
    "sinon": "^6.1.4",
    "sinon-chai": "^3.2.0",
    "style-loader": "^0.21.0",
    "svg-react-loader": "^0.4.5",
    "ts-loader": "^4.4.1",
    "ts-node": "^7.0.1",
    "tsconfig-paths": "^3.3.2",
    "tslint": "^5.11.0",
    "tslint-loader": "^3.6.0",
    "typedoc": "^0.11.1",
    "typedoc-plugin-external-module-name": "^1.1.1",
    "typemoq": "^2.1.0",
    "typescript": "~3.0.0",
    "url-loader": "^1.0.1",
    "webpack": "^4.16.4",
    "webpack-cli": "^3.1.0",
    "webpack-dev-server": "^3.1.5"
  },
  "//dependencies": [
    "NOTE: these dependencies should be only for things that DO NOT APPEAR IN THE API",
    "NOTE: imodeljs-frontend should remain UI technology agnostic, so no react/angular dependencies are allowed"
  ],
  "dependencies": {
    "classnames": "^2.2.5",
    "react": "^16.4.2",
    "react-dom": "^16.4.2"
  },
  "nyc": {
    "nycrc-path": "../.nycrc"
  }
}<|MERGE_RESOLUTION|>--- conflicted
+++ resolved
@@ -37,17 +37,10 @@
     "NOTE: All tools used by scripts in this package must be listed as devDependencies"
   ],
   "devDependencies": {
-<<<<<<< HEAD
-    "@bentley/build-tools": "0.155.0",
-    "@bentley/bwc": "^7.0.1",
-    "@bentley/icons-generic-webfont": "^0.0.4",
-    "@bentley/ui-core": "0.155.0",
-=======
     "@bentley/build-tools": "0.161.0",
     "@bentley/bwc": "^7.0.1",
     "@bentley/icons-generic-webfont": "^0.0.5",
     "@bentley/ui-core": "0.161.0",
->>>>>>> 7e1bd576
     "@types/chai": "^4.1.4",
     "@types/chai-as-promised": "^7",
     "@types/chai-jest-snapshot": "^1.3.0",
