--- conflicted
+++ resolved
@@ -33,17 +33,11 @@
     "url": "http://www.bentley.com"
   },
   "peerDependencies": {
-<<<<<<< HEAD
-    "@bentley/ui-abstract": "^2.17.0-dev.3",
-    "@bentley/ui-core": "^2.17.0-dev.3",
-    "@bentley/bentleyjs-core": "^2.17.0-dev.3",
-    "@itwin/itwinui-css": "^0.13.0",
-    "@itwin/itwinui-react": "^1.4.0",
-=======
     "@bentley/ui-abstract": "^2.17.0-dev.7",
     "@bentley/ui-core": "^2.17.0-dev.7",
     "@bentley/bentleyjs-core": "^2.17.0-dev.7",
->>>>>>> ed5b00b5
+    "@itwin/itwinui-css": "^0.13.0",
+    "@itwin/itwinui-react": "^1.4.0",
     "react": "^16.8.0",
     "react-dom": "^16.8.0"
   },
