--- conflicted
+++ resolved
@@ -33,17 +33,11 @@
     "url": "http://www.bentley.com"
   },
   "peerDependencies": {
-<<<<<<< HEAD
-    "@bentley/ui-abstract": "^2.16.0-dev.23",
-    "@bentley/ui-core": "^2.16.0-dev.23",
-    "@bentley/bentleyjs-core": "^2.16.0-dev.23",
-    "@itwin/itwinui-css": "^0.11.0",
-    "@itwin/itwinui-react": "^1.2.0",
-=======
     "@bentley/ui-abstract": "^2.16.0-dev.24",
     "@bentley/ui-core": "^2.16.0-dev.24",
     "@bentley/bentleyjs-core": "^2.16.0-dev.24",
->>>>>>> c2218ef3
+    "@itwin/itwinui-css": "^0.11.0",
+    "@itwin/itwinui-react": "^1.2.0",
     "react": "^16.8.0",
     "react-dom": "^16.8.0"
   },
