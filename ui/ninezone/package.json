--- conflicted
+++ resolved
@@ -33,17 +33,11 @@
     "url": "http://www.bentley.com"
   },
   "peerDependencies": {
-<<<<<<< HEAD
-    "@bentley/ui-abstract": "^2.17.0-dev.7",
-    "@bentley/ui-core": "^2.17.0-dev.7",
-    "@bentley/bentleyjs-core": "^2.17.0-dev.7",
-    "@itwin/itwinui-css": "^0.13.0",
-    "@itwin/itwinui-react": "^1.4.0",
-=======
     "@bentley/ui-abstract": "^2.17.0-dev.8",
     "@bentley/ui-core": "^2.17.0-dev.8",
     "@bentley/bentleyjs-core": "^2.17.0-dev.8",
->>>>>>> 44b240af
+    "@itwin/itwinui-css": "^0.15.0",
+    "@itwin/itwinui-react": "^1.4.0",
     "react": "^16.8.0",
     "react-dom": "^16.8.0"
   },
