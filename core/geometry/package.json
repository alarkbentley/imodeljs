{
  "name": "@bentley/geometry-core",
<<<<<<< HEAD
  "version": "0.189.0-dev.37",
=======
  "version": "0.189.0-dev.41",
>>>>>>> adc2a852
  "license": "MIT",
  "description": "Bentley Core Geometry library",
  "main": "lib/geometry-core.js",
  "typings": "lib/geometry-core",
  "scripts": {
    "build": "node ./node_modules/@bentley/webpack-tools/bin/buildIModelJsModule.js",
    "clean": "rimraf ./lib ./src/test/output package-deps.json",
    "watch": "tsc --watch",
    "test": "node ./node_modules/@bentley/build-tools/scripts/test.js",
    "extract-api": "node ./node_modules/@bentley/build-tools/scripts/extract-api.js --entry=geometry-core",
    "docs": "node ./node_modules/@bentley/build-tools/scripts/docs.js --source=./src --tsIndexFile=./geometry-core.ts --json=../../generated-docs/core/geometry-core/file.json --onlyJson %TYPEDOC_THEME%",
    "cover": "nyc npm test",
    "cover:docs": "node ./node_modules/@bentley/build-tools/scripts/docscoverage.js",
    "lint": "tslint --project . 1>&2"
  },
  "iModelJs": {
    "buildModule": {
      "type": "system",
      "webpack": {
        "dest": "./lib/module",
        "entry": "./lib/geometry-core.js",
        "bundleName": "geometry-core"
      }
    }
  },
  "repository": {
    "type": "git",
    "url": "https://github.com/imodeljs/imodeljs"
  },
  "keywords": [
    "Bentley",
    "iModel"
  ],
  "author": {
    "name": "Bentley Systems, Inc.",
    "url": "http://www.bentley.com"
  },
  "devDependencies": {
<<<<<<< HEAD
    "@bentley/build-tools": "0.189.0-dev.37",
    "@bentley/webpack-tools": "0.189.0-dev.37",
=======
    "@bentley/build-tools": "0.189.0-dev.41",
    "@bentley/webpack-tools": "0.189.0-dev.41",
>>>>>>> adc2a852
    "@types/chai": "^4.1.4",
    "@types/mocha": "^5.2.5",
    "@types/node": "10.12.18",
    "chai": "^4.1.2",
    "cpx": "^1.5.0",
    "debug": "^2.6.9",
    "mocha": "^5.2.0",
    "nyc": "^13.0.1",
    "rimraf": "^2.6.2",
    "semver": "^5.5.0",
    "ts-node": "^7.0.1",
    "tslint": "^5.11.0",
    "typedoc": "^0.11.1",
    "typescript": "~3.2.2"
  },
  "dependencies": {},
  "nyc": {
    "nycrc-path": "./node_modules/@bentley/build-tools/.nycrc"
  }
}<|MERGE_RESOLUTION|>--- conflicted
+++ resolved
@@ -1,10 +1,6 @@
 {
   "name": "@bentley/geometry-core",
-<<<<<<< HEAD
-  "version": "0.189.0-dev.37",
-=======
   "version": "0.189.0-dev.41",
->>>>>>> adc2a852
   "license": "MIT",
   "description": "Bentley Core Geometry library",
   "main": "lib/geometry-core.js",
@@ -43,13 +39,8 @@
     "url": "http://www.bentley.com"
   },
   "devDependencies": {
-<<<<<<< HEAD
-    "@bentley/build-tools": "0.189.0-dev.37",
-    "@bentley/webpack-tools": "0.189.0-dev.37",
-=======
     "@bentley/build-tools": "0.189.0-dev.41",
     "@bentley/webpack-tools": "0.189.0-dev.41",
->>>>>>> adc2a852
     "@types/chai": "^4.1.4",
     "@types/mocha": "^5.2.5",
     "@types/node": "10.12.18",
