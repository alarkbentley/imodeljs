/*---------------------------------------------------------------------------------------------
|  $Copyright: (c) 2018 Bentley Systems, Incorporated. All rights reserved. $
 *--------------------------------------------------------------------------------------------*/
/** @module Rendering */

import { ClipVector, Transform, Point2d, Range3d, Point3d, IndexedPolyface } from "@bentley/geometry-core";
import { assert, Id64, Id64String, IDisposable, dispose, base64StringToUint8Array } from "@bentley/bentleyjs-core";
import {
  AntiAliasPref,
  SceneLights,
  ViewFlags,
  ViewFlag,
  Frustum,
  Hilite,
  HiddenLine,
  ColorDef,
  RenderMaterial,
  ImageBuffer,
  RenderTexture,
  FeatureTable,
  Gradient,
  ElementAlignedBox3d,
  QParams3d,
  QPoint3dList,
  ImageSource,
  ImageSourceFormat,
  isValidImageSourceFormat,
} from "@bentley/imodeljs-common";
import { Viewport, ViewRect, ViewFrustum } from "../Viewport";
import { GraphicBuilder, GraphicBuilderCreateParams } from "./GraphicBuilder";
import { IModelConnection } from "../IModelConnection";
import { FeatureSymbology } from "./FeatureSymbology";
import { PolylineArgs, MeshArgs } from "./primitives/mesh/MeshPrimitives";
import { PointCloudArgs } from "./primitives/PointCloudPrimitive";
import { ImageUtil } from "../ImageUtil";
import { IModelApp } from "../IModelApp";
<<<<<<< HEAD
import { Plane3dByOriginAndUnitNormal } from "@bentley/geometry-core/lib/AnalyticGeometry";
=======
import { SkyBox } from "../DisplayStyleState";
>>>>>>> 067fc0a5

/* A RenderPlan holds a Frustum and the render settings for displaying a RenderScene into a RenderTarget. */
export class RenderPlan {
  public readonly is3d: boolean;
  public readonly viewFlags: ViewFlags;
  public readonly viewFrustum: ViewFrustum;
  public readonly terrainFrustum: ViewFrustum | undefined;
  public readonly bgColor: ColorDef;
  public readonly monoColor: ColorDef;
  public readonly hiliteSettings: Hilite.Settings;
  public readonly aaLines: AntiAliasPref;
  public readonly aaText: AntiAliasPref;
  public readonly activeVolume?: RenderClipVolume;
  public readonly hline?: HiddenLine.Params;
  public readonly lights?: SceneLights;
  private _curFrustum: ViewFrustum;

  public get frustum(): Frustum { return this._curFrustum.getFrustum(); }
  public get fraction(): number { return this._curFrustum.frustFraction; }

  public selectTerrainFrustum() { if (undefined !== this.terrainFrustum) this._curFrustum = this.terrainFrustum; }
  public selectViewFrustum() { this._curFrustum = this.viewFrustum; }

  private constructor(is3d: boolean, viewFlags: ViewFlags, bgColor: ColorDef, monoColor: ColorDef, hiliteSettings: Hilite.Settings, aaLines: AntiAliasPref, aaText: AntiAliasPref, viewFrustum: ViewFrustum, terrainFrustum: ViewFrustum | undefined, activeVolume?: RenderClipVolume, hline?: HiddenLine.Params, lights?: SceneLights) {
    this.is3d = is3d;
    this.viewFlags = viewFlags;
    this.bgColor = bgColor;
    this.monoColor = monoColor;
    this.hiliteSettings = hiliteSettings;
    this.aaLines = aaLines;
    this.aaText = aaText;
    this.activeVolume = activeVolume;
    this.hline = hline;
    this.lights = lights;
    this._curFrustum = this.viewFrustum = viewFrustum;
    this.terrainFrustum = terrainFrustum;
  }

  public static createFromViewport(vp: Viewport): RenderPlan {
    const view = vp.view;
    const style = view.displayStyle;

    const hline = style.is3d() ? style.getHiddenLineParams() : undefined;
    const lights = undefined; // view.is3d() ? view.getLights() : undefined
    const clipVec = view.getViewClip();
    const activeVolume = clipVec !== undefined ? IModelApp.renderSystem.getClipVolume(clipVec, view.iModel) : undefined;
    const terrainFrustum = (undefined === vp.backgroundMapPlane) ? undefined : ViewFrustum.createFromViewportAndPlane(vp, vp.backgroundMapPlane as Plane3dByOriginAndUnitNormal);

    const rp = new RenderPlan(view.is3d(), style.viewFlags, view.backgroundColor, style.getMonochromeColor(), vp.hilite, vp.wantAntiAliasLines, vp.wantAntiAliasText, vp.viewFrustum, terrainFrustum!, activeVolume, hline, lights);

    return rp;
  }
}

/** A renderer-specific object that can be placed into a display list. Must have a `dispose` method. */
export abstract class RenderGraphic implements IDisposable {
  public abstract dispose(): void;
}

/** A type of clip volume being used for clipping. */
export const enum ClippingType {
  None,
  Mask,
  Planes,
}

/** Interface adopted by a type which can apply a clipping volume to a Target. */
export abstract class RenderClipVolume implements IDisposable {
  /** Returns the type of this clipping volume. */
  public abstract get type(): ClippingType;

  public abstract dispose(): void;
}

export type GraphicList = RenderGraphic[];

/** A graphic used for decorations, optionally with symbology overrides. */
export class Decoration implements IDisposable {
  public readonly graphic: RenderGraphic;
  public readonly overrides?: FeatureSymbology.Appearance;

  public constructor(graphic: RenderGraphic, overrides?: FeatureSymbology.Appearance) {
    this.graphic = graphic;
    this.overrides = overrides;
  }

  public dispose() {
    dispose(this.graphic);
  }
}

export class DecorationList implements IDisposable {
  public readonly list: Decoration[];

  public constructor() { this.list = []; }

  public dispose() {
    for (const decoration of this.list)
      dispose(decoration);
    this.list.length = 0;
  }

  public add(graphic: RenderGraphic, ovr?: FeatureSymbology.Appearance) { this.list.push(new Decoration(graphic, ovr)); }
}

/**
 * A set of GraphicLists of various types of RenderGraphics that are "decorated" into the RenderTarget,
 * in addition to the Scene.
 */
export class Decorations implements IDisposable {
  private _skyBox?: RenderGraphic;
  private _viewBackground?: RenderGraphic; // drawn first, view units, with no zbuffer, smooth shading, default lighting. e.g., a skybox
  private _normal?: GraphicList;       // drawn with zbuffer, with scene lighting
  private _world?: DecorationList;        // drawn with zbuffer, with default lighting, smooth shading
  private _worldOverlay?: DecorationList; // drawn in overlay mode, world units
  private _viewOverlay?: DecorationList;  // drawn in overlay mode, view units

  // Getters & Setters - dispose of members before resetting
  public get skyBox(): RenderGraphic | undefined { return this._skyBox; }
  public set skyBox(skyBox: RenderGraphic | undefined) {
    dispose(this._skyBox);
    this._skyBox = skyBox;
  }
  public get viewBackground(): RenderGraphic | undefined { return this._viewBackground; }
  public set viewBackground(viewBackground: RenderGraphic | undefined) {
    dispose(this._viewBackground);  // no effect if already disposed
    this._viewBackground = viewBackground;
  }
  public get normal(): GraphicList | undefined { return this._normal; }
  public set normal(normal: GraphicList | undefined) {
    if (this._normal)
      for (const graphic of this._normal)
        dispose(graphic);
    this._normal = normal;
  }
  public get world(): DecorationList | undefined { return this._world; }
  public set world(world: DecorationList | undefined) {
    dispose(this._world); // no effect if already disposed
    this._world = world;
  }
  public get worldOverlay(): DecorationList | undefined { return this._worldOverlay; }
  public set worldOverlay(worldOverlay: DecorationList | undefined) {
    dispose(this._worldOverlay);  // no effect if already disposed
    this._worldOverlay = worldOverlay;
  }
  public get viewOverlay(): DecorationList | undefined { return this._viewOverlay; }
  public set viewOverlay(viewOverlay: DecorationList | undefined) {
    dispose(this._viewOverlay); // no effect if already disposed
    this._viewOverlay = viewOverlay;
  }

  public dispose() {
    this._skyBox = dispose(this._skyBox);
    this._viewBackground = dispose(this._viewBackground);
    this._world = dispose(this._world);
    this._worldOverlay = dispose(this._worldOverlay);
    this._viewOverlay = dispose(this._viewOverlay);
    if (this._normal)
      for (const graphic of this._normal)
        dispose(graphic);
    this._normal = undefined;
  }
}

export class GraphicBranch implements IDisposable {
  public readonly entries: RenderGraphic[] = [];
  public readonly ownsEntries: boolean;
  private _viewFlagOverrides = new ViewFlag.Overrides();
  public symbologyOverrides?: FeatureSymbology.Overrides;

  public constructor(ownsEntries: boolean = false) { this.ownsEntries = ownsEntries; }

  public add(graphic: RenderGraphic): void { this.entries.push(graphic); }
  public addRange(graphics: RenderGraphic[]): void { graphics.forEach(this.add); }

  public getViewFlags(flags: ViewFlags, out?: ViewFlags): ViewFlags { return this._viewFlagOverrides.apply(flags.clone(out)); }
  public setViewFlags(flags: ViewFlags): void { this._viewFlagOverrides.overrideAll(flags); }
  public setViewFlagOverrides(ovr: ViewFlag.Overrides): void { this._viewFlagOverrides.copyFrom(ovr); }

  public clear() { this.entries.length = 0; }
  public get isEmpty(): boolean { return 0 === this.entries.length; }

  public dispose(): void {
    if (this.ownsEntries) {
      for (const entry of this.entries) {
        entry.dispose();
      }
    }

    this.clear();
  }
}

/** Describes aspects of a pixel as read from a RenderTarget. */
export namespace Pixel {
  export class Data {
    public constructor(public readonly elementId?: Id64,
      public readonly distanceFraction: number = -1.0,
      public readonly type: GeometryType = GeometryType.Unknown,
      public readonly planarity: Planarity = Planarity.Unknown) { }
  }

  /** Describes the foremost type of geometry which produced the pixel. */
  export const enum GeometryType {
    Unknown, // Geometry was not selected, or type could not be determined
    None, // No geometry was rendered to this pixel
    Surface, // A surface
    Linear, // A polyline
    Edge, // The edge of a surface
    Silhouette, // A silhouette of a surface
  }

  /** Describes the planarity of the foremost geometry which produced the pixel. */
  export const enum Planarity {
    Unknown, // Geometry was not selected, or planarity could not be determined
    None, // No geometry was rendered to this pixel
    Planar, // Planar geometry
    NonPlanar, // Non-planar geometry
  }

  /**
   * Bit-mask by which callers of [[Viewport.readPixels]] specify which aspects are of interest.
   *
   * Aspects not specified will be omitted from the returned data.
   */
  export const enum Selector {
    None = 0,
    /** Select element Ids */
    ElementId = 1 << 0,
    /** Select distances from near plane */
    Distance = 1 << 1,
    /** Select geometry type and planarity */
    Geometry = 1 << 2,
    /** Select geometry type/planarity and distance from near plane */
    GeometryAndDistance = Geometry | Distance,
    /** Select all aspects */
    All = GeometryAndDistance | ElementId,
  }

  /** A rectangular array of pixels as read from a RenderTarget's frame buffer. */
  export interface Buffer {
    /** Retrieve the data associated with the pixel at (x,y) in view coordinates. */
    getPixel(x: number, y: number): Data;
  }
}

/**
 * A RenderTarget holds the current scene, the current set of dynamic RenderGraphics, and the current decorators.
 * When frames are composed, all of those RenderGraphics are rendered, as appropriate.
 *
 * A RenderTarget holds a reference to a RenderSystem.
 *
 * Every Viewport holds a reference to a RenderTarget.
 */
export abstract class RenderTarget implements IDisposable {

  public static get frustumDepth2d(): number { return 1.0; } // one meter
  public static get maxDisplayPriority(): number { return (1 << 23) - 32; }
  public static get minDisplayPriority(): number { return -this.maxDisplayPriority; }

  /** Returns a transform mapping an object's display priority to a depth from 0 to frustumDepth2d. */
  public static depthFromDisplayPriority(priority: number): number {
    return (priority - this.minDisplayPriority) / (this.maxDisplayPriority - this.minDisplayPriority) * this.frustumDepth2d;
  }

  public abstract get renderSystem(): RenderSystem;
  public abstract get cameraFrustumNearScaleLimit(): number;
  public abstract get viewRect(): ViewRect;
  public abstract get wantInvertBlackBackground(): boolean;

  public createGraphic(params: GraphicBuilderCreateParams) { return this.renderSystem.createGraphic(params); }

  public abstract dispose(): void;
  public abstract reset(): void;
  public abstract changeScene(scene: GraphicList, activeVolume?: RenderClipVolume): void;
  public abstract changeTerrain(_scene: GraphicList): void;
  public abstract changeDynamics(dynamics?: DecorationList): void;
  public abstract changeDecorations(decorations: Decorations): void;
  public abstract changeRenderPlan(plan: RenderPlan): void;
  public abstract drawFrame(sceneMilSecElapsed?: number): void;
  public abstract overrideFeatureSymbology(ovr: FeatureSymbology.Overrides): void;
  public abstract setHiliteSet(hilited: Set<string>): void;
  public abstract setFlashed(elementId: Id64, intensity: number): void;
  public abstract setViewRect(rect: ViewRect, temporary: boolean): void;
  public abstract queueReset(): void;
  public abstract onResized(): void;
  public abstract updateViewRect(): boolean; // force a RenderTarget viewRect to resize if necessary since last draw
  public abstract readPixels(rect: ViewRect, selector: Pixel.Selector): Pixel.Buffer | undefined;
  public abstract readImage(rect: ViewRect, targetSize: Point2d): ImageBuffer | undefined;
}

export interface TextureImage {
  image: HTMLImageElement | undefined;
  format: ImageSourceFormat | undefined;
}

/**
 * A RenderSystem is the renderer-specific factory for creating RenderGraphics, RenderTexture, and RenderMaterials.
 */
export abstract class RenderSystem implements IDisposable {
  protected _nowPainting?: RenderTarget;
  public readonly canvas: HTMLCanvasElement;
  public get isPainting(): boolean { return !!this._nowPainting; }
  public checkPainting(target?: RenderTarget): boolean { return target === this._nowPainting; }
  public startPainting(target?: RenderTarget): void { assert(!this.isPainting); this._nowPainting = target; }
  public nowPainting() { this._nowPainting = undefined; }

  public isValid(): boolean { return this.canvas !== undefined; }
  public constructor(canvas: HTMLCanvasElement) { this.canvas = canvas; }

  public abstract dispose(): void;

  /** Create a render target which will render to the supplied canvas element. */
  public abstract createTarget(canvas: HTMLCanvasElement): RenderTarget;

  /** Create an offscreen render target. */
  public abstract createOffscreenTarget(rect: ViewRect): RenderTarget;

  /** Find a previously-created Material by key. Returns null if no such material exists. */
  public findMaterial(_key: string, _imodel: IModelConnection): RenderMaterial | undefined { return undefined; }

  /** Create a RenderMaterial from parameters */
  public createMaterial(_params: RenderMaterial.Params, _imodel: IModelConnection): RenderMaterial | undefined { return undefined; }

  /** Create a GraphicBuilder from parameters */
  public abstract createGraphic(params: GraphicBuilderCreateParams): GraphicBuilder;

  // /** Create a Viewlet from parameters */
  // public abstract createViewlet(branch: GraphicBranch, plan: Plan, position: ViewletPosition): Graphic;

  /** Create a triangle mesh primitive */
  public createTriMesh(_args: MeshArgs): RenderGraphic | undefined { return undefined; }

  /** Create an indexed polyline primitive */
  public createIndexedPolylines(_args: PolylineArgs): RenderGraphic | undefined { return undefined; }

  /** Create a point cloud primitive */
  public createPointCloud(_args: PointCloudArgs, _imodel: IModelConnection): RenderGraphic | undefined { return undefined; }

  /** Create polygons on a range for a sheet tile. */
  public createSheetTilePolyfaces(_corners: Point3d[], _clip?: ClipVector): IndexedPolyface[] { return []; }

  /** Create a sheet tile primitive from polyfaces. */
  public createSheetTile(_tile: RenderTexture, _polyfaces: IndexedPolyface[], _tileColor: ColorDef): GraphicList { return []; }

  /** Attempt to create a clipping volume for the given iModel using a clip vector. */
  public getClipVolume(_clipVector: ClipVector, _imodel: IModelConnection): RenderClipVolume | undefined { return undefined; }

  /** Create a tile primitive */
  public createTile(tileTexture: RenderTexture, corners: Point3d[]): RenderGraphic | undefined {
    const rasterTile = new MeshArgs();

    // corners
    // [0] [1]
    // [2] [3]
    rasterTile.points = new QPoint3dList(QParams3d.fromRange(Range3d.create(...corners)));
    for (let i = 0; i < 4; ++i)
      rasterTile.points.add(corners[i]);

    rasterTile.vertIndices = [0, 1, 2, 2, 1, 3];
    rasterTile.textureUv = [
      new Point2d(0.0, 0.0),
      new Point2d(1.0, 0.0),
      new Point2d(0.0, 1.0),
      new Point2d(1.0, 1.0),
    ];

    rasterTile.texture = tileTexture;
    rasterTile.isPlanar = true;
    return this.createTriMesh(rasterTile);
  }

  /** Create a Graphic for a sky box which encompasses the entire scene, rotating with the camera.  See SkyBox.CreateParams. */
  public createSkyBox(_params: SkyBox.CreateParams): RenderGraphic | undefined { return undefined; }

  /** Create a RenderGraphic consisting of a list of Graphics */
  public abstract createGraphicList(primitives: RenderGraphic[]): RenderGraphic;

  /** Create a RenderGraphic consisting of a list of Graphics, with optional transform, clip, and view flag overrides applied to the list */
  public abstract createBranch(branch: GraphicBranch, transform: Transform, clips?: RenderClipVolume): RenderGraphic;

  // /** Return the maximum number of Features allowed within a Batch. */
  // public abstract getMaxFeaturesPerBatch(): number;

  /** Create a RenderGraphic consisting of batched Features. */
  public abstract createBatch(graphic: RenderGraphic, features: FeatureTable, range: ElementAlignedBox3d): RenderGraphic;

  /** Locate a previously-created Texture given its key. */
  public findTexture(_key: string, _imodel: IModelConnection): RenderTexture | undefined { return undefined; }

  /** Find or create a texture from a texture element. */
  public async loadTexture(id: Id64String, iModel: IModelConnection): Promise<RenderTexture | undefined> {
    let texture = this.findTexture(id.toString(), iModel);
    if (undefined === texture) {
      const image = await this.loadTextureImage(id, iModel);
      if (undefined !== image) {
        // This will return a pre-existing RenderTexture if somebody else loaded it while we were awaiting the image.
        texture = this.createTextureFromImage(image.image!, ImageSourceFormat.Png === image.format!, iModel, new RenderTexture.Params(id.toString()));
      }
    }

    return texture;
  }

  public async loadTextureImage(id: Id64String, iModel: IModelConnection): Promise<TextureImage | undefined> {
    // ###TODO: We need a way in our callbacks to determine if the iModel has been closed...
    const elemProps = await iModel.elements.getProps(id);
    if (1 !== elemProps.length)
      return undefined;

    const textureProps = elemProps[0];
    if (undefined === textureProps.data || "string" !== typeof (textureProps.data) || undefined === textureProps.format || "number" !== typeof (textureProps.format))
      return undefined;

    const format = textureProps.format as ImageSourceFormat;
    if (!isValidImageSourceFormat(format))
      return undefined;

    const imageSource = new ImageSource(base64StringToUint8Array(textureProps.data as string), format);
    const imagePromise = ImageUtil.extractImage(imageSource);
    return imagePromise.then((image: HTMLImageElement) => ({ image, format }));
  }

  /** Create a new Texture from gradient symbology. */
  public getGradientTexture(_symb: Gradient.Symb, _imodel: IModelConnection): RenderTexture | undefined { return undefined; }

  /** Create a new Texture from an ImageBuffer. */
  public createTextureFromImageBuffer(_image: ImageBuffer, _imodel: IModelConnection, _params: RenderTexture.Params): RenderTexture | undefined { return undefined; }

  /** Create a new Texture from an HTML image. Typically the image was extracted from a binary representation of a jpeg or png via ImageUtil.extractImage() */
  public createTextureFromImage(_image: HTMLImageElement, _hasAlpha: boolean, _imodel: IModelConnection | undefined, _params: RenderTexture.Params): RenderTexture | undefined { return undefined; }

  /** Create a new Texture from an ImageSource. */
  public async createTextureFromImageSource(source: ImageSource, imodel: IModelConnection | undefined, params: RenderTexture.Params): Promise<RenderTexture | undefined> {
    return ImageUtil.extractImage(source).then((image) => IModelApp.hasRenderSystem ? this.createTextureFromImage(image, ImageSourceFormat.Png === source.format, imodel, params) : undefined);
  }

  /** Create a new Texture from a cube of HTML images. Typically the images were extracted from a binary representation of a jpeg or png via ImageUtil.extractImage() */
  public createTextureFromCubeImages(_posX: HTMLImageElement, _negX: HTMLImageElement, _posY: HTMLImageElement, _negY: HTMLImageElement, _posZ: HTMLImageElement, _negZ: HTMLImageElement, _imodel: IModelConnection, _params: RenderTexture.Params): RenderTexture | undefined { return undefined; }

  // /** Create a Light from Light.Parameters */
  // public abstract createLight(params: LightingParameters, direction: Vector3d, location: Point3d): Light;

  public onInitialized(): void { }
}<|MERGE_RESOLUTION|>--- conflicted
+++ resolved
@@ -34,11 +34,8 @@
 import { PointCloudArgs } from "./primitives/PointCloudPrimitive";
 import { ImageUtil } from "../ImageUtil";
 import { IModelApp } from "../IModelApp";
-<<<<<<< HEAD
+import { SkyBox } from "../DisplayStyleState";
 import { Plane3dByOriginAndUnitNormal } from "@bentley/geometry-core/lib/AnalyticGeometry";
-=======
-import { SkyBox } from "../DisplayStyleState";
->>>>>>> 067fc0a5
 
 /* A RenderPlan holds a Frustum and the render settings for displaying a RenderScene into a RenderTarget. */
 export class RenderPlan {
