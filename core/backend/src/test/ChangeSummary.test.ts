/*---------------------------------------------------------------------------------------------
|  $Copyright: (c) 2018 Bentley Systems, Incorporated. All rights reserved. $
 *--------------------------------------------------------------------------------------------*/
import * as path from "path";
import { expect, assert } from "chai";
import { OpenMode, DbResult, Id64 } from "@bentley/bentleyjs-core";
import { AccessToken, ConnectClient, IModelHubClient, Project, IModelQuery } from "@bentley/imodeljs-clients";
import { IModelVersion, IModelStatus } from "@bentley/imodeljs-common";
import { ChangeSummaryManager, ChangeSummary, InstanceChange } from "../ChangeSummaryManager";
import { BriefcaseManager } from "../BriefcaseManager";
import { IModelDb } from "../IModelDb";
import { IModelTestUtils } from "./IModelTestUtils";
<<<<<<< HEAD
import { ChangeSet } from "@bentley/imodeljs-clients";
=======
import { HubTestUtils } from "./HubTestUtils";
>>>>>>> e457add3
import { KnownTestLocations } from "./KnownTestLocations";
import { IModelJsFs } from "../IModelJsFs";
import { IModelHost } from "../IModelHost";
import { TestConfig } from "./TestConfig";
import { KnownLocations } from "../Platform";
import { TestIModelInfo, MockAssetUtil, MockAccessToken } from "./MockAssetUtil";
import * as TypeMoq from "typemoq";

describe("ChangeSummary", () => {
  const index = process.argv.indexOf("--offline");
  const offline: boolean = process.argv[index + 1] === "true";
  let accessToken: AccessToken = new MockAccessToken();
  let testProjectId: string;
  let startTime = new Date().getTime();

  const iModelHubClientMock = TypeMoq.Mock.ofType(IModelHubClient);
  const connectClientMock = TypeMoq.Mock.ofType(ConnectClient);
  const testIModels: TestIModelInfo[] = [
    new TestIModelInfo("ReadOnlyTest"),
    new TestIModelInfo("ReadWriteTest"),
    new TestIModelInfo("NoVersionsTest"),
  ];
  const assetDir = "../test/assets/_mocks_";
  let cacheDir: string;

  before(async () => {
<<<<<<< HEAD
    startTime = new Date().getTime();
    if (offline) {
      console.log("    Setting up mock objects..."); // tslint:disable-line:no-console

      cacheDir = path.normalize(path.join(KnownLocations.tmpdir, "Bentley/IModelJs/testCache/iModels/"));
      IModelHost.configuration!.briefcaseCacheDir = cacheDir;
=======
    accessToken = await IModelTestUtils.getTestUserAccessToken();
    testProjectId = await HubTestUtils.queryProjectIdByName(accessToken, TestConfig.projectName);
    testIModelId = await HubTestUtils.queryIModelIdByName(accessToken, testProjectId, TestConfig.iModelName);

    // Delete briefcases if the cache has been cleared, *and* we cannot acquire any more briefcases
    await HubTestUtils.deleteBriefcasesIfAcquireLimitReached(accessToken, TestConfig.projectName, TestConfig.iModelName);
    await HubTestUtils.deleteBriefcasesIfAcquireLimitReached(accessToken, TestConfig.projectName, "NoVersionsTest");
>>>>>>> e457add3

      MockAssetUtil.setupConnectClientMock(connectClientMock, assetDir);
      MockAssetUtil.setupIModelHubClientMock(iModelHubClientMock, assetDir);

      (BriefcaseManager as any).hubClient = iModelHubClientMock.object;
      (ChangeSummaryManager as any).hubClient = iModelHubClientMock.object;
      (IModelTestUtils as any).hubClient = iModelHubClientMock.object;

      // Get test projectId from the mocked connection client
      const project: Project = await connectClientMock.object.getProject(accessToken, {
        $select: "*",
        $filter: "Name+eq+'NodeJstestproject'",
      });
      assert(project && project.wsgId, "No projectId returned from connectionClient mock");
      testProjectId = project.wsgId;

      // Get test iModelIds from the mocked iModelHub client
      for (const iModelInfo of testIModels) {
        const iModels = await iModelHubClientMock.object.IModels().get(accessToken, testProjectId, new IModelQuery().byName(iModelInfo.name));
        assert(iModels.length > 0, `No IModels returned from iModelHubClient mock for ${iModelInfo.name} iModel`);
        assert(iModels[0].wsgId, `No IModelId returned for ${iModelInfo.name} iModel`);
        iModelInfo.id = iModels[0].wsgId;
        iModelInfo.localReadonlyPath = path.join(cacheDir, iModelInfo.id, "readOnly");
        iModelInfo.localReadWritePath = path.join(cacheDir, iModelInfo.id, "readWrite");

        // getChangeSets
        iModelInfo.changeSets = await iModelHubClientMock.object.ChangeSets().get(accessToken, iModelInfo.id);
        iModelInfo.changeSets.shift(); // The first change set is a schema change that was not named
        expect(iModelInfo.changeSets);

        // downloadChangeSets
        const csetDir = path.join(cacheDir, iModelInfo.id, "csets");
        await iModelHubClientMock.object.ChangeSets().download(iModelInfo.changeSets, csetDir);
      }
      MockAssetUtil.verifyIModelInfo(testIModels);

      console.log(`    ...getting information on Project+IModel+ChangeSets for test case from mock data: ${new Date().getTime() - startTime} ms`); // tslint:disable-line:no-console
    } else {
      cacheDir = IModelHost.configuration!.briefcaseCacheDir;

      console.log("    Started monitoring briefcase manager performance..."); // tslint:disable-line:no-console

      accessToken = await IModelTestUtils.getTestUserAccessToken();
      console.log(`    ...getting user access token from IMS: ${new Date().getTime() - startTime} ms`); // tslint:disable-line:no-console
      startTime = new Date().getTime();

      testProjectId = await IModelTestUtils.getTestProjectId(accessToken, TestConfig.projectName);

      for (const iModelInfo of testIModels) {
        iModelInfo.id = await IModelTestUtils.getTestIModelId(accessToken, testProjectId, iModelInfo.name);
        iModelInfo.localReadonlyPath = path.join(cacheDir, iModelInfo.id, "readOnly");
        iModelInfo.localReadWritePath = path.join(cacheDir, iModelInfo.id, "readWrite");

        iModelInfo.changeSets = await IModelTestUtils.hubClient.ChangeSets().get(accessToken, iModelInfo.id);
        iModelInfo.changeSets.shift(); // The first change set is a schema change that was not named
      }
      console.log(`    ...getting information on Project+IModel+ChangeSets for test case from the Hub: ${new Date().getTime() - startTime} ms`); // tslint:disable-line:no-console
    }

    for (const iModelInfo of testIModels) {
      // Delete briefcases if the cache has been cleared, *and* we cannot acquire any more briefcases
      if (!IModelJsFs.existsSync(cacheDir)) {
        await IModelTestUtils.deleteBriefcasesIfAcquireLimitReached(accessToken, "iModelJsTest", iModelInfo.name);
      }
      const changesPath: string = BriefcaseManager.getChangeSummaryPathname(iModelInfo.id);
      if (IModelJsFs.existsSync(changesPath))
        IModelJsFs.unlinkSync(changesPath);
    }
  });

  it("Attach / Detach ChangeCache file to readwrite briefcase", async () => {
    const iModel: IModelDb = await IModelDb.open(accessToken, testProjectId, testIModels[1].id, OpenMode.ReadWrite, IModelVersion.latest());
    try {
      assert.exists(iModel);
      assert(iModel.iModelToken.openMode === OpenMode.ReadWrite);

      assert.isFalse(ChangeSummaryManager.isChangeCacheAttached(iModel));

      assert.throw(() => iModel.withPreparedStatement("SELECT count(*) as csumcount FROM change.ChangeSummary", () => { }));

      ChangeSummaryManager.attachChangeCache(iModel);
      assert.isTrue(ChangeSummaryManager.isChangeCacheAttached(iModel));
      iModel.withPreparedStatement("SELECT count(*) as csumcount FROM change.ChangeSummary", (myStmt) => {
        assert.equal(myStmt.step(), DbResult.BE_SQLITE_ROW);
        const row: any = myStmt.getRow();
        assert.equal(row.csumcount, 0);
      });

      // verify the extended schema was imported into the changes file
      iModel.withPreparedStatement("SELECT count(*) as csumcount FROM imodelchange.ChangeSet", (myStmt) => {
        assert.equal(myStmt.step(), DbResult.BE_SQLITE_ROW);
        const row: any = myStmt.getRow();
        assert.equal(row.csumcount, 0);
      });

      const expectedCachePath: string = path.join(cacheDir, testIModels[1].id, testIModels[1].id.concat(".bim.ecchanges"));
      expect(IModelJsFs.existsSync(expectedCachePath));

      ChangeSummaryManager.detachChangeCache(iModel);
      assert.isFalse(ChangeSummaryManager.isChangeCacheAttached(iModel));
      assert.throw(() => iModel.withPreparedStatement("SELECT count(*) as sumcount FROM change.ChangeSummary", () => { }));

      // calling detach if nothing was attached should fail
      assert.throw(() => ChangeSummaryManager.detachChangeCache(iModel));

      ChangeSummaryManager.attachChangeCache(iModel);
      assert.isTrue(ChangeSummaryManager.isChangeCacheAttached(iModel));
      iModel.withPreparedStatement("SELECT count(*) as sumcount FROM change.ChangeSummary", (myStmt) => {
        assert.equal(myStmt.step(), DbResult.BE_SQLITE_ROW);
        const row: any = myStmt.getRow();
        assert.equal(row.sumcount, 0);
      });

    } finally {
      await iModel.close(accessToken);
    }
  });

  it("Attach / Detach ChangeCache file to readonly briefcase", async () => {
    const iModel: IModelDb = await IModelDb.open(accessToken, testProjectId, testIModels[0].id, OpenMode.Readonly, IModelVersion.latest());
    assert.exists(iModel);
    assert(iModel.iModelToken.openMode === OpenMode.Readonly);
    try {
      assert.isFalse(ChangeSummaryManager.isChangeCacheAttached(iModel));
      assert.throw(() => iModel.withPreparedStatement("SELECT count(*) as csumcount FROM change.ChangeSummary", () => { }));

      ChangeSummaryManager.attachChangeCache(iModel);
      assert.isTrue(ChangeSummaryManager.isChangeCacheAttached(iModel));
      iModel.withPreparedStatement("SELECT count(*) as csumcount FROM change.ChangeSummary", (myStmt) => {
        assert.equal(myStmt.step(), DbResult.BE_SQLITE_ROW);
        const row: any = myStmt.getRow();
        assert.equal(row.csumcount, 0);
      });

      // verify the extended schema was imported into the changes file
      iModel.withPreparedStatement("SELECT count(*) as csumcount FROM imodelchange.ChangeSet", (myStmt) => {
        assert.equal(myStmt.step(), DbResult.BE_SQLITE_ROW);
        const row: any = myStmt.getRow();
        assert.equal(row.csumcount, 0);
      });

      const expectedCachePath: string = path.join(cacheDir, testIModels[1].id, testIModels[1].id.concat(".bim.ecchanges"));
      expect(IModelJsFs.existsSync(expectedCachePath));

      ChangeSummaryManager.detachChangeCache(iModel);
      assert.isFalse(ChangeSummaryManager.isChangeCacheAttached(iModel));
      assert.throw(() => iModel.withPreparedStatement("SELECT count(*) as sumcount FROM change.ChangeSummary", () => { }));

      // calling detach if nothing was attached should fail
      assert.throw(() => ChangeSummaryManager.detachChangeCache(iModel));

      ChangeSummaryManager.attachChangeCache(iModel);
      assert.isTrue(ChangeSummaryManager.isChangeCacheAttached(iModel));
      iModel.withPreparedStatement("SELECT count(*) as sumcount FROM change.ChangeSummary", (myStmt) => {
        assert.equal(myStmt.step(), DbResult.BE_SQLITE_ROW);
        const row: any = myStmt.getRow();
        assert.equal(row.sumcount, 0);
      });

    } finally {
      await iModel.close(accessToken);
    }
  });

  it("ECSqlStatementCache after detaching Change Cache", async () => {
    const iModel: IModelDb = await IModelDb.open(accessToken, testProjectId, testIModels[0].id, OpenMode.Readonly, IModelVersion.latest());
    assert.exists(iModel);
    assert(iModel.iModelToken.openMode === OpenMode.Readonly);
    try {
      assert.isFalse(ChangeSummaryManager.isChangeCacheAttached(iModel));
      assert.throw(() => iModel.withPreparedStatement("SELECT count(*) as csumcount FROM change.ChangeSummary", () => { }));

      ChangeSummaryManager.attachChangeCache(iModel);
      assert.isTrue(ChangeSummaryManager.isChangeCacheAttached(iModel));
      iModel.withPreparedStatement("SELECT count(*) as csumcount FROM change.ChangeSummary", (myStmt) => {
        assert.equal(myStmt.step(), DbResult.BE_SQLITE_ROW);
        const row: any = myStmt.getRow();
        assert.equal(row.csumcount, 0);
      });

      ChangeSummaryManager.detachChangeCache(iModel);
      assert.isFalse(ChangeSummaryManager.isChangeCacheAttached(iModel));
      assert.throw(() => iModel.withPreparedStatement("SELECT count(*) as csumcount FROM change.ChangeSummary", () => { }));

    } finally {
      await iModel.close(accessToken);
    }
  });

  it("Attach / Detach ChangeCache file to closed imodel", async () => {
    const iModel: IModelDb = await IModelDb.open(accessToken, testProjectId, testIModels[1].id, OpenMode.ReadWrite, IModelVersion.latest());
    await iModel.close(accessToken);
    assert.exists(iModel);
    assert.throw(() => ChangeSummaryManager.isChangeCacheAttached(iModel));
    assert.throw(() => ChangeSummaryManager.attachChangeCache(iModel));
    assert.throw(() => ChangeSummaryManager.detachChangeCache(iModel));
  });

  it.skip("Extract ChangeSummaries", async () => {
    const iModel: IModelDb = await IModelDb.open(accessToken, testProjectId, testIModels[0].id, OpenMode.ReadWrite, IModelVersion.latest());
    assert.exists(iModel);
    try {
      await ChangeSummaryManager.extractChangeSummaries(iModel);
      ChangeSummaryManager.attachChangeCache(iModel);
      assert.isTrue(ChangeSummaryManager.isChangeCacheAttached(iModel));

      const changeSummaryIds = new Array<Id64>();
      iModel.withPreparedStatement("SELECT ECInstanceId,ECClassId,ExtendedProperties FROM change.ChangeSummary ORDER BY ECInstanceId", (myStmt) => {
        let rowCount: number = 0;
        while (myStmt.step() === DbResult.BE_SQLITE_ROW) {
          rowCount++;
          const row: any = myStmt.getRow();
          changeSummaryIds.push(new Id64(row.id));
          assert.equal(row.className, "ECDbChange.ChangeSummary");
          assert.isUndefined(row.extendedProperties, "ChangeSummary.ExtendedProperties is not expected to be populated when change summaries are extracted.");
        }
        assert.isAtLeast(rowCount, 3);
      });

      iModel.withPreparedStatement("SELECT ECClassId,Summary FROM imodelchange.ChangeSet ORDER BY Summary.Id", (myStmt) => {
        let rowCount: number = 0;
        while (myStmt.step() === DbResult.BE_SQLITE_ROW) {
          rowCount++;
          const row: any = myStmt.getRow();
          assert.equal(row.className, "IModelChange.ChangeSet");
          assert.equal(row.summary.id, changeSummaryIds[rowCount - 1].value);
          assert.equal(row.summary.relClassName, "IModelChange.ChangeSummaryIsExtractedFromChangeset");
        }
        assert.isAtLeast(rowCount, 3);
      });

    } finally {
      await iModel.close(accessToken);
    }
  });

<<<<<<< HEAD
  it.skip("Extract ChangeSummary for single changeset", async () => {
    const changeSets: ChangeSet[] = await IModelTestUtils.hubClient.ChangeSets().get(accessToken, testIModels[0].id);
=======
  it("Extract ChangeSummary for single changeset", async () => {
    const changeSets: ChangeSet[] = await HubTestUtils.hubClient!.ChangeSets().get(accessToken, testIModelId);
>>>>>>> e457add3
    assert.isAtLeast(changeSets.length, 3);
    // extract summary for second changeset
    const changesetId: string = changeSets[1].wsgId;

    const changesFilePath: string = BriefcaseManager.getChangeSummaryPathname(testIModels[0].id);
    if (IModelJsFs.existsSync(changesFilePath))
      IModelJsFs.removeSync(changesFilePath);

    const iModel: IModelDb = await IModelDb.open(accessToken, testProjectId, testIModels[0].id, OpenMode.ReadWrite, IModelVersion.latest());
    try {
      assert.exists(iModel);
      await iModel.reverseChanges(accessToken, IModelVersion.asOfChangeSet(changesetId));

      // now extract change summary for that one changeset
      await ChangeSummaryManager.extractChangeSummaries(iModel, {currentChangeSetOnly: true});
      assert.isTrue(IModelJsFs.existsSync(changesFilePath));

      assert.exists(iModel);
      ChangeSummaryManager.attachChangeCache(iModel);
      assert.isTrue(ChangeSummaryManager.isChangeCacheAttached(iModel));

      const changeSummaryId: Id64 = iModel.withPreparedStatement("SELECT ECInstanceId FROM change.ChangeSummary", (myStmt) => {
        assert.equal(myStmt.step(), DbResult.BE_SQLITE_ROW);
        const row: any = myStmt.getRow();
        assert.isDefined(row.id);
        assert.equal(myStmt.step(), DbResult.BE_SQLITE_DONE);
        return new Id64(row.id);
      });

      iModel.withPreparedStatement("SELECT WsgId, Summary FROM imodelchange.ChangeSet", (myStmt) => {
        assert.equal(myStmt.step(), DbResult.BE_SQLITE_ROW);
        const row: any = myStmt.getRow();
        assert.isDefined(row.wsgId);
        assert.equal(row.wsgId, changesetId);
        assert.isDefined(row.summary);
        assert.equal(row.summary.id, changeSummaryId.value);
        assert.equal(myStmt.step(), DbResult.BE_SQLITE_DONE);
      });
    } finally {
      await iModel.close(accessToken);
    }
  });

  it.skip("Subsequent ChangeSummary extractions", async () => {
    const changesFilePath: string = BriefcaseManager.getChangeSummaryPathname(testIModels[0].id);
    if (IModelJsFs.existsSync(changesFilePath))
      IModelJsFs.removeSync(changesFilePath);

<<<<<<< HEAD
    const changeSets: ChangeSet[] = await IModelTestUtils.hubClient.ChangeSets().get(accessToken, testIModels[0].id);
=======
    const changeSets: ChangeSet[] = await HubTestUtils.hubClient!.ChangeSets().get(accessToken, testIModelId);
>>>>>>> e457add3
    assert.isAtLeast(changeSets.length, 3);
    // first extraction: just first changeset
    const firstChangesetId: string = changeSets[0].id!;

    let iModel: IModelDb = await IModelDb.open(accessToken, testProjectId, testIModels[0].id, OpenMode.ReadWrite, IModelVersion.latest());
    try {
      assert.exists(iModel);
      await iModel.reverseChanges(accessToken, IModelVersion.asOfChangeSet(firstChangesetId));

      // now extract change summary for that one changeset
      await ChangeSummaryManager.extractChangeSummaries(iModel, {currentChangeSetOnly: true});
      assert.isTrue(IModelJsFs.existsSync(changesFilePath));

      assert.exists(iModel);
      ChangeSummaryManager.attachChangeCache(iModel);
      assert.isTrue(ChangeSummaryManager.isChangeCacheAttached(iModel));

      const changeSummaryId: Id64 = iModel.withPreparedStatement("SELECT ECInstanceId FROM change.ChangeSummary", (myStmt) => {
        assert.equal(myStmt.step(), DbResult.BE_SQLITE_ROW);
        const row: any = myStmt.getRow();
        assert.isDefined(row.id);
        assert.equal(myStmt.step(), DbResult.BE_SQLITE_DONE);
        return new Id64(row.id);
      });

      iModel.withPreparedStatement("SELECT WsgId, Summary FROM imodelchange.ChangeSet", (myStmt) => {
        assert.equal(myStmt.step(), DbResult.BE_SQLITE_ROW);
        const row: any = myStmt.getRow();
        assert.isDefined(row.wsgId);
        assert.equal(row.wsgId, firstChangesetId);
        assert.isDefined(row.summary);
        assert.equal(row.summary.id, changeSummaryId.value);
        assert.equal(myStmt.step(), DbResult.BE_SQLITE_DONE);
      });

      // now do second extraction for last changeset
      const lastChangesetId: string = changeSets[changeSets.length - 1].id!;
      await iModel.close(accessToken);
      iModel = await IModelDb.open(accessToken, testProjectId, testIModels[0].id, OpenMode.ReadWrite, IModelVersion.asOfChangeSet(lastChangesetId));
      // WIP not working yet until cache can be detached.
      // await iModel.pullAndMergeChanges(accessToken, IModelVersion.asOfChangeSet(lastChangesetId));

      await ChangeSummaryManager.extractChangeSummaries(iModel, {currentChangeSetOnly: true});

      // WIP
      ChangeSummaryManager.attachChangeCache(iModel);
      assert.isTrue(ChangeSummaryManager.isChangeCacheAttached(iModel));

      iModel.withPreparedStatement("SELECT cset.WsgId changesetId FROM change.ChangeSummary csum JOIN imodelchange.ChangeSet cset ON csum.ECInstanceId=cset.Summary.Id ORDER BY csum.ECInstanceId", (myStmt) => {
        let rowCount: number = 0;
        while (myStmt.step() === DbResult.BE_SQLITE_ROW) {
          rowCount++;
          const row: any = myStmt.getRow();
          assert.isDefined(row.changesetId);
          if (rowCount === 1)
            assert.equal(row.changesetId, firstChangesetId);
          else if (rowCount === 2)
            assert.equal(row.changesetId, lastChangesetId);
        }
        assert.equal(rowCount, 2);
      });
    } finally {
      await iModel.close(accessToken);
    }
  });

  it.skip("Extract ChangeSummaries with invalid input", async () => {
    let iModel: IModelDb = await IModelDb.open(accessToken, testProjectId, testIModels[0].id, OpenMode.Readonly);
    try {
      assert.exists(iModel);
      await ChangeSummaryManager.extractChangeSummaries(iModel);
    } catch (e) {
      assert.isDefined(e.errorNumber);
      assert.equal(e.errorNumber, IModelStatus.BadArg);
    } finally {
      await iModel.close(accessToken);
    }

    // open standalone iModel
    iModel = IModelTestUtils.openIModel("test.bim");
    assert.exists(iModel);
    assert.exists(iModel.briefcase);
    assert.isTrue(iModel.briefcase!.isStandalone);
    try {
      await ChangeSummaryManager.extractChangeSummaries(iModel);
    } catch (e) {
      assert.isDefined(e.errorNumber);
      assert.equal(e.errorNumber, IModelStatus.BadArg);
    } finally {
      iModel.closeStandalone();
    }
  });

  it.skip("Query ChangeSummary content", async () => {
    const iModel: IModelDb = await IModelDb.open(accessToken, testProjectId, testIModels[0].id, OpenMode.ReadWrite, IModelVersion.latest());
    await ChangeSummaryManager.extractChangeSummaries(iModel);
    assert.exists(iModel);
    ChangeSummaryManager.attachChangeCache(iModel);
    assert.isTrue(ChangeSummaryManager.isChangeCacheAttached(iModel));

    const outDir = KnownTestLocations.outputDir;
    if (!IModelJsFs.existsSync(outDir))
      IModelJsFs.mkdirSync(outDir);

    const changeSummaries = new Array<ChangeSummary>();
    iModel.withPreparedStatement("SELECT ECInstanceId FROM ecchange.change.ChangeSummary ORDER BY ECInstanceId", (stmt) => {
      while (stmt.step() === DbResult.BE_SQLITE_ROW) {
        const row = stmt.getRow();
        const csum: ChangeSummary = ChangeSummaryManager.queryChangeSummary(iModel, new Id64(row.id));
        changeSummaries.push(csum);
      }
    });

    for (const changeSummary of changeSummaries) {
      const filePath = path.join(outDir, "imodelid_" + testIModels[1].id + "_changesummaryid_" + changeSummary.id.value + ".changesummary.json");
      if (IModelJsFs.existsSync(filePath))
        IModelJsFs.unlinkSync(filePath);

      const content = { id: changeSummary.id, changeSet: changeSummary.changeSet, instanceChanges: new Array<InstanceChange>() };
      iModel.withPreparedStatement("SELECT ECInstanceId FROM ecchange.change.InstanceChange WHERE Summary.Id=? ORDER BY ECInstanceId", (stmt) => {
        stmt.bindId(1, changeSummary.id);
        while (stmt.step() === DbResult.BE_SQLITE_ROW) {
          const row = stmt.getRow();

          const instanceChange: InstanceChange = ChangeSummaryManager.queryInstanceChange(iModel, new Id64(row.id));
          content.instanceChanges.push(instanceChange);
        }
      });

      IModelJsFs.writeFileSync(filePath, JSON.stringify(content));
    }
  });
});<|MERGE_RESOLUTION|>--- conflicted
+++ resolved
@@ -4,17 +4,13 @@
 import * as path from "path";
 import { expect, assert } from "chai";
 import { OpenMode, DbResult, Id64 } from "@bentley/bentleyjs-core";
-import { AccessToken, ConnectClient, IModelHubClient, Project, IModelQuery } from "@bentley/imodeljs-clients";
+import { AccessToken, ConnectClient, IModelHubClient, Project, IModelQuery, ChangeSet } from "@bentley/imodeljs-clients";
 import { IModelVersion, IModelStatus } from "@bentley/imodeljs-common";
 import { ChangeSummaryManager, ChangeSummary, InstanceChange } from "../ChangeSummaryManager";
 import { BriefcaseManager } from "../BriefcaseManager";
 import { IModelDb } from "../IModelDb";
 import { IModelTestUtils } from "./IModelTestUtils";
-<<<<<<< HEAD
-import { ChangeSet } from "@bentley/imodeljs-clients";
-=======
 import { HubTestUtils } from "./HubTestUtils";
->>>>>>> e457add3
 import { KnownTestLocations } from "./KnownTestLocations";
 import { IModelJsFs } from "../IModelJsFs";
 import { IModelHost } from "../IModelHost";
@@ -41,32 +37,20 @@
   let cacheDir: string;
 
   before(async () => {
-<<<<<<< HEAD
     startTime = new Date().getTime();
+
     if (offline) {
       console.log("    Setting up mock objects..."); // tslint:disable-line:no-console
-
       cacheDir = path.normalize(path.join(KnownLocations.tmpdir, "Bentley/IModelJs/testCache/iModels/"));
       IModelHost.configuration!.briefcaseCacheDir = cacheDir;
-=======
-    accessToken = await IModelTestUtils.getTestUserAccessToken();
-    testProjectId = await HubTestUtils.queryProjectIdByName(accessToken, TestConfig.projectName);
-    testIModelId = await HubTestUtils.queryIModelIdByName(accessToken, testProjectId, TestConfig.iModelName);
-
-    // Delete briefcases if the cache has been cleared, *and* we cannot acquire any more briefcases
-    await HubTestUtils.deleteBriefcasesIfAcquireLimitReached(accessToken, TestConfig.projectName, TestConfig.iModelName);
-    await HubTestUtils.deleteBriefcasesIfAcquireLimitReached(accessToken, TestConfig.projectName, "NoVersionsTest");
->>>>>>> e457add3
 
       MockAssetUtil.setupConnectClientMock(connectClientMock, assetDir);
       MockAssetUtil.setupIModelHubClientMock(iModelHubClientMock, assetDir);
 
-      (BriefcaseManager as any).hubClient = iModelHubClientMock.object;
-      (ChangeSummaryManager as any).hubClient = iModelHubClientMock.object;
-      (IModelTestUtils as any).hubClient = iModelHubClientMock.object;
+      (BriefcaseManager as any).hubClient =  iModelHubClientMock.object;
 
       // Get test projectId from the mocked connection client
-      const project: Project = await connectClientMock.object.getProject(accessToken, {
+      const project: Project = await connectClientMock.object.getProject(accessToken as any, {
         $select: "*",
         $filter: "Name+eq+'NodeJstestproject'",
       });
@@ -75,7 +59,7 @@
 
       // Get test iModelIds from the mocked iModelHub client
       for (const iModelInfo of testIModels) {
-        const iModels = await iModelHubClientMock.object.IModels().get(accessToken, testProjectId, new IModelQuery().byName(iModelInfo.name));
+        const iModels = await iModelHubClientMock.object.IModels().get(accessToken as any, testProjectId, new IModelQuery().byName(iModelInfo.name));
         assert(iModels.length > 0, `No IModels returned from iModelHubClient mock for ${iModelInfo.name} iModel`);
         assert(iModels[0].wsgId, `No IModelId returned for ${iModelInfo.name} iModel`);
         iModelInfo.id = iModels[0].wsgId;
@@ -83,7 +67,7 @@
         iModelInfo.localReadWritePath = path.join(cacheDir, iModelInfo.id, "readWrite");
 
         // getChangeSets
-        iModelInfo.changeSets = await iModelHubClientMock.object.ChangeSets().get(accessToken, iModelInfo.id);
+        iModelInfo.changeSets = await iModelHubClientMock.object.ChangeSets().get(accessToken as any, iModelInfo.id);
         iModelInfo.changeSets.shift(); // The first change set is a schema change that was not named
         expect(iModelInfo.changeSets);
 
@@ -96,35 +80,31 @@
       console.log(`    ...getting information on Project+IModel+ChangeSets for test case from mock data: ${new Date().getTime() - startTime} ms`); // tslint:disable-line:no-console
     } else {
       cacheDir = IModelHost.configuration!.briefcaseCacheDir;
-
-      console.log("    Started monitoring briefcase manager performance..."); // tslint:disable-line:no-console
-
       accessToken = await IModelTestUtils.getTestUserAccessToken();
       console.log(`    ...getting user access token from IMS: ${new Date().getTime() - startTime} ms`); // tslint:disable-line:no-console
       startTime = new Date().getTime();
 
-      testProjectId = await IModelTestUtils.getTestProjectId(accessToken, TestConfig.projectName);
+      testProjectId = await HubTestUtils.queryProjectIdByName(accessToken, TestConfig.projectName);
 
       for (const iModelInfo of testIModels) {
-        iModelInfo.id = await IModelTestUtils.getTestIModelId(accessToken, testProjectId, iModelInfo.name);
+        iModelInfo.id = await HubTestUtils.queryIModelIdByName(accessToken, testProjectId, iModelInfo.name);
         iModelInfo.localReadonlyPath = path.join(cacheDir, iModelInfo.id, "readOnly");
         iModelInfo.localReadWritePath = path.join(cacheDir, iModelInfo.id, "readWrite");
 
-        iModelInfo.changeSets = await IModelTestUtils.hubClient.ChangeSets().get(accessToken, iModelInfo.id);
+        iModelInfo.changeSets = await HubTestUtils.hubClient!.ChangeSets().get(accessToken, iModelInfo.id);
         iModelInfo.changeSets.shift(); // The first change set is a schema change that was not named
+
+        iModelInfo.localReadonlyPath = path.join(cacheDir, iModelInfo.id, "readOnly");
+        iModelInfo.localReadWritePath = path.join(cacheDir, iModelInfo.id, "readWrite");
       }
+
+      // Delete briefcases if the cache has been cleared, *and* we cannot acquire any more briefcases
+      await HubTestUtils.deleteBriefcasesIfAcquireLimitReached(accessToken, TestConfig.projectName, TestConfig.iModelName);
+      await HubTestUtils.deleteBriefcasesIfAcquireLimitReached(accessToken, TestConfig.projectName, "NoVersionsTest");
+
       console.log(`    ...getting information on Project+IModel+ChangeSets for test case from the Hub: ${new Date().getTime() - startTime} ms`); // tslint:disable-line:no-console
     }
 
-    for (const iModelInfo of testIModels) {
-      // Delete briefcases if the cache has been cleared, *and* we cannot acquire any more briefcases
-      if (!IModelJsFs.existsSync(cacheDir)) {
-        await IModelTestUtils.deleteBriefcasesIfAcquireLimitReached(accessToken, "iModelJsTest", iModelInfo.name);
-      }
-      const changesPath: string = BriefcaseManager.getChangeSummaryPathname(iModelInfo.id);
-      if (IModelJsFs.existsSync(changesPath))
-        IModelJsFs.unlinkSync(changesPath);
-    }
   });
 
   it("Attach / Detach ChangeCache file to readwrite briefcase", async () => {
@@ -293,13 +273,8 @@
     }
   });
 
-<<<<<<< HEAD
   it.skip("Extract ChangeSummary for single changeset", async () => {
-    const changeSets: ChangeSet[] = await IModelTestUtils.hubClient.ChangeSets().get(accessToken, testIModels[0].id);
-=======
-  it("Extract ChangeSummary for single changeset", async () => {
-    const changeSets: ChangeSet[] = await HubTestUtils.hubClient!.ChangeSets().get(accessToken, testIModelId);
->>>>>>> e457add3
+    const changeSets: ChangeSet[] = await HubTestUtils.hubClient!.ChangeSets().get(accessToken, testIModels[0].id);
     assert.isAtLeast(changeSets.length, 3);
     // extract summary for second changeset
     const changesetId: string = changeSets[1].wsgId;
@@ -348,11 +323,7 @@
     if (IModelJsFs.existsSync(changesFilePath))
       IModelJsFs.removeSync(changesFilePath);
 
-<<<<<<< HEAD
-    const changeSets: ChangeSet[] = await IModelTestUtils.hubClient.ChangeSets().get(accessToken, testIModels[0].id);
-=======
-    const changeSets: ChangeSet[] = await HubTestUtils.hubClient!.ChangeSets().get(accessToken, testIModelId);
->>>>>>> e457add3
+    const changeSets: ChangeSet[] = await HubTestUtils.hubClient!.ChangeSets().get(accessToken, testIModels[0].id);
     assert.isAtLeast(changeSets.length, 3);
     // first extraction: just first changeset
     const firstChangesetId: string = changeSets[0].id!;
