--- conflicted
+++ resolved
@@ -1,10 +1,6 @@
 {
   "name": "@bentley/ecschema-metadata",
-<<<<<<< HEAD
-  "version": "2.16.0-dev.9",
-=======
   "version": "2.16.0-dev.12",
->>>>>>> 8aaff637
   "description": "ECObjects core concepts in typescript",
   "license": "MIT",
   "main": "lib/ecschema-metadata.js",
@@ -38,17 +34,10 @@
     "url": "http://www.bentley.com"
   },
   "devDependencies": {
-<<<<<<< HEAD
-    "@bentley/bentleyjs-core": "2.16.0-dev.9",
-    "@bentley/build-tools": "2.16.0-dev.9",
-    "@bentley/eslint-plugin": "2.16.0-dev.9",
-    "@bentley/imodeljs-i18n": "2.16.0-dev.9",
-=======
     "@bentley/bentleyjs-core": "2.16.0-dev.12",
     "@bentley/build-tools": "2.16.0-dev.12",
     "@bentley/eslint-plugin": "2.16.0-dev.12",
     "@bentley/imodeljs-i18n": "2.16.0-dev.12",
->>>>>>> 8aaff637
     "@bentley/units-schema": "^1.0.5",
     "@types/almost-equal": "1.1.0",
     "@types/benchmark": "^2.1.0",
@@ -74,13 +63,8 @@
     "xmlhttprequest": "^1.8.0"
   },
   "peerDependencies": {
-<<<<<<< HEAD
-    "@bentley/bentleyjs-core": "^2.16.0-dev.9",
-    "@bentley/imodeljs-i18n": "^2.16.0-dev.9"
-=======
     "@bentley/bentleyjs-core": "^2.16.0-dev.12",
     "@bentley/imodeljs-i18n": "^2.16.0-dev.12"
->>>>>>> 8aaff637
   },
   "dependencies": {
     "almost-equal": "^1.1.0"
