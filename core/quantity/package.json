{
  "name": "@bentley/imodeljs-quantity",
<<<<<<< HEAD
  "version": "0.192.0-dev.11",
=======
  "version": "0.192.0-dev.14",
>>>>>>> eccf6d71
  "description": "Quantity parsing, formatting and conversions for iModel.js",
  "license": "MIT",
  "main": "lib/imodeljs-quantity.js",
  "typings": "lib/imodeljs-quantity",
  "repository": {},
  "scripts": {
    "build": "node ./node_modules/@bentley/webpack-tools/bin/buildIModelJsModule.js",
    "clean": "rimraf lib package-deps.json .nyc_output",
    "extract-api": "node ./node_modules/@bentley/build-tools/scripts/extract-api.js --entry=imodeljs-quantity",
    "lint": "tslint --project . 1>&2",
    "test": "node ./node_modules/@bentley/build-tools/scripts/test-tsnode.js --testDir=./test/",
    "docs": "node ./node_modules/@bentley/build-tools/scripts/docs.js --source=./src --includes=../../generated-docs/extract --json=../../generated-docs/core/imodeljs-quantity/file.json --tsIndexFile=./imodeljs-quantity.ts --onlyJson %TYPEDOC_THEME%",
    "cover": "nyc npm test",
    "start": "npm run lint && npm run clean && npm run build && npm run test & npm run cover & npm run docs"
  },
  "iModelJs": {
    "buildModule": {
      "type": "system",
      "webpack": {
        "dest": "./lib/module",
        "entry": "./lib/imodeljs-quantity.js",
        "bundleName": "imodeljs-quantity"
      }
    }
  },
  "keywords": [
    "Bentley",
    "iModel",
    "Quantity"
  ],
  "author": {
    "name": "Bentley Systems, Inc.",
    "url": "http://www.bentley.com"
  },
  "devDependencies": {
<<<<<<< HEAD
    "@bentley/bentleyjs-core": "0.192.0-dev.11",
    "@bentley/build-tools": "0.192.0-dev.11",
    "@bentley/webpack-tools": "0.192.0-dev.11",
=======
    "@bentley/bentleyjs-core": "0.192.0-dev.14",
    "@bentley/build-tools": "0.192.0-dev.14",
    "@bentley/webpack-tools": "0.192.0-dev.14",
>>>>>>> eccf6d71
    "@types/chai": "^4.1.4",
    "@types/chai-as-promised": "^7",
    "@types/glob": "^5.0.35",
    "@types/mocha": "^5.2.5",
    "@types/node": "10.14.1",
    "@types/sinon": "^5.0.5",
    "chai": "^4.1.2",
    "chai-as-promised": "^7",
    "mocha": "^5.2.0",
    "nyc": "^14.0.0",
    "rimraf": "^2.6.2",
    "sinon": "^7.1.1",
    "ts-node": "^7.0.1",
    "tslint": "^5.11.0",
    "tslint-etc": "^1.5.2",
    "typedoc": "^0.14.2",
    "typescript": "~3.2.2"
  },
  "dependencies": {},
  "peerDependencies": {
<<<<<<< HEAD
    "@bentley/bentleyjs-core": "^0.192.0-dev.11"
=======
    "@bentley/bentleyjs-core": "^0.192.0-dev.14"
>>>>>>> eccf6d71
  },
  "nyc": {
    "nycrc-path": "./node_modules/@bentley/build-tools/.nycrc",
    "sourceMap": false
  }
}<|MERGE_RESOLUTION|>--- conflicted
+++ resolved
@@ -1,10 +1,6 @@
 {
   "name": "@bentley/imodeljs-quantity",
-<<<<<<< HEAD
-  "version": "0.192.0-dev.11",
-=======
   "version": "0.192.0-dev.14",
->>>>>>> eccf6d71
   "description": "Quantity parsing, formatting and conversions for iModel.js",
   "license": "MIT",
   "main": "lib/imodeljs-quantity.js",
@@ -40,15 +36,9 @@
     "url": "http://www.bentley.com"
   },
   "devDependencies": {
-<<<<<<< HEAD
-    "@bentley/bentleyjs-core": "0.192.0-dev.11",
-    "@bentley/build-tools": "0.192.0-dev.11",
-    "@bentley/webpack-tools": "0.192.0-dev.11",
-=======
     "@bentley/bentleyjs-core": "0.192.0-dev.14",
     "@bentley/build-tools": "0.192.0-dev.14",
     "@bentley/webpack-tools": "0.192.0-dev.14",
->>>>>>> eccf6d71
     "@types/chai": "^4.1.4",
     "@types/chai-as-promised": "^7",
     "@types/glob": "^5.0.35",
@@ -69,11 +59,7 @@
   },
   "dependencies": {},
   "peerDependencies": {
-<<<<<<< HEAD
-    "@bentley/bentleyjs-core": "^0.192.0-dev.11"
-=======
     "@bentley/bentleyjs-core": "^0.192.0-dev.14"
->>>>>>> eccf6d71
   },
   "nyc": {
     "nycrc-path": "./node_modules/@bentley/build-tools/.nycrc",
