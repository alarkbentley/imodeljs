/*---------------------------------------------------------------------------------------------
|  $Copyright: (c) 2018 Bentley Systems, Incorporated. All rights reserved. $
 *--------------------------------------------------------------------------------------------*/
import { UrlDescriptor, DeploymentEnv } from "../Client";
import { DefaultWsgRequestOptionsProvider, WsgClient, WsgRequestOptions } from "../WsgClient";
import { RequestOptions, RequestQueryOptions } from "../Request";
import { WsgInstance } from "../ECJsonTypeMap";
import { IModelHubError } from "./Errors";
import { AuthorizationToken, AccessToken } from "../Token";
import { ImsDelegationSecureTokenClient } from "../ImsClients";
import * as https from "https";
<<<<<<< HEAD
import { Config, FileHandler } from "..";
=======
import { Config } from "..";
import { CustomRequestOptions } from "./CustomRequestOptions";
>>>>>>> c4d383c1

/**
 * Provides default options for iModel Hub requests.
 */
class DefaultIModelHubRequestOptionsProvider extends DefaultWsgRequestOptionsProvider {
  public constructor(agent: https.Agent) {
    super();
    this.defaultOptions.errorCallback = IModelHubError.parse;
    this.defaultOptions.retryCallback = IModelHubError.shouldRetry;
    this.defaultOptions.agent = agent;
  }
}

/**
 * This class acts as the WsgClient for other iModel Hub Handlers.
 */
export class IModelBaseHandler extends WsgClient {
  protected url?: string;
  private _defaultIModelHubOptionsProvider: DefaultIModelHubRequestOptionsProvider;
  public static readonly searchKey: string = "iModelHubApi";
<<<<<<< HEAD
  protected _agent: https.Agent;
  protected _fileHandler: FileHandler | undefined;
=======
  private _agent: https.Agent;
  private _customRequestOptions: CustomRequestOptions = new CustomRequestOptions();
>>>>>>> c4d383c1

  private static readonly defaultUrlDescriptor: UrlDescriptor = {
    DEV: "https://dev-imodelhubapi.bentley.com",
    QA: "https://qa-imodelhubapi.bentley.com",
    PROD: "https://imodelhubapi.bentley.com",
    PERF: "https://perf-imodelhubapi.bentley.com",
  };

  /**
   * Creates an instance of IModelBaseHandler.
   * @param deploymentEnv Deployment environment.
   */
  public constructor(public deploymentEnv: DeploymentEnv, keepAliveDuration = 30000, fileHandler?: FileHandler) {
    super(deploymentEnv, "sv1.1", "https://connect-wsg20.bentley.com");
    this._fileHandler = fileHandler;
    if (!Config.isBrowser())
      this._agent = new https.Agent({ keepAlive: keepAliveDuration > 0, keepAliveMsecs: keepAliveDuration });
  }

  public formatProjectIdForUrl(projectId: string) { return projectId; }

  public getFileHandler(): FileHandler | undefined { return this._fileHandler; }

  /**
   * Augments request options with defaults returned by the DefaultIModelHubRequestOptionsProvider.
   * Note that the options passed in by clients override any defaults where necessary.
   * @param options Options the caller wants to eaugment with the defaults.
   * @returns Promise resolves after the defaults are setup.
   */
  protected async setupOptionDefaults(options: RequestOptions): Promise<void> {
    if (!this._defaultIModelHubOptionsProvider)
      this._defaultIModelHubOptionsProvider = new DefaultIModelHubRequestOptionsProvider(this._agent);

    return this._defaultIModelHubOptionsProvider.assignOptions(options);
  }

  /**
   * Gets name/key to query the service URLs from the URL Discovery Service ("Buddi")
   * @returns Search key for the URL.
   */
  protected getUrlSearchKey(): string {
    return IModelBaseHandler.searchKey;
  }

  /**
   * Gets the default URL for the service.
   * @returns Default URL for the service.
   */
  protected getDefaultUrl(): string {
    return IModelBaseHandler.defaultUrlDescriptor[this.deploymentEnv];
  }

  /**
   * Gets the agenet used for imodelhub connection pooling.
   * @returns The agenet used for imodelhub connection pooling.
   */
  public getAgent(): https.Agent {
    return this._agent;
  }

  /**
   * Gets the URL of the service.
   * Attempts to discover and cache the URL from the URL Discovery Service. If not
   * found uses the default URL provided by client implementations. Note that for consistency
   * sake, the URL is stripped of any trailing "/"
   * @returns URL for the service
   */
  public getUrl(): Promise<string> {
    return super.getUrl();
  }

  /**
   * Gets the (delegation) access token to acess the service
   * @param authorizationToken Authorization token.
   * @returns Resolves to the (delegation) access token.
   */
  public async getAccessToken(authorizationToken: AuthorizationToken): Promise<AccessToken> {
    const imsClient = new ImsDelegationSecureTokenClient(this.deploymentEnv);
    return imsClient.getToken(authorizationToken, this.relyingPartyUri);
  }

  /**
   * Used by clients to send delete requests without body.
   * @param token Delegation token
   * @param relativeUrlPath Relative path to the REST resource.
   * @returns Promise resolves after successfully deleting REST resource at the specified path.
   */
  public delete(token: AccessToken, relativeUrlPath: string): Promise<void> {
    return super.delete(token, relativeUrlPath);
  }

  /**
   * Used by clients to delete strongly typed instances through the standard WSG REST API
   * @param token Delegation token
   * @param relativeUrlPath Relative path to the REST resource.
   * @param instance Instance to be deleted.
   * @param requestOptions WSG options for the request.
   * @returns Promise resolves after successfully deleting instance.
   */
  public deleteInstance<T extends WsgInstance>(token: AccessToken, relativeUrlPath: string, instance?: T, requestOptions?: WsgRequestOptions): Promise<void> {
    if (this._customRequestOptions.isSet()) {
      if (!requestOptions) {
        requestOptions = {};
      }
      requestOptions.CustomOptions = this._customRequestOptions.insertCustomOptions(requestOptions.CustomOptions);
    }
    return super.deleteInstance<T>(token, relativeUrlPath, instance, requestOptions);
  }

  /**
   * Used by clients to post strongly typed instances through standard WSG REST API
   * @param typedConstructor Used by clients to post a strongly typed instance through the REST API that's expected to return a standard response.
   * @param token Delegation token
   * @param relativeUrlPath Relative path to the REST resource.
   * @param instance Strongly typed instance to be posted.
   * @param requestOptions WSG options for the request.
   * @returns The posted instance that's returned back from the server.
   */
  public postInstance<T extends WsgInstance>(typedConstructor: new () => T, token: AccessToken, relativeUrlPath: string, instance: T, requestOptions?: WsgRequestOptions): Promise<T> {
    if (this._customRequestOptions.isSet()) {
      if (!requestOptions) {
        requestOptions = {};
      }
      requestOptions.CustomOptions = this._customRequestOptions.insertCustomOptions(requestOptions.CustomOptions);
    }
    return super.postInstance<T>(typedConstructor, token, relativeUrlPath, instance, requestOptions);
  }

  /**
   * Used by clients to post multiple strongly typed instances through standard WSG REST API
   * @param typedConstructor Used by clients to post a strongly typed instances through the REST API that's expected to return a standard response.
   * @param token Delegation token
   * @param relativeUrlPath Relative path to the REST resource.
   * @param instances Strongly typed instances to be posted.
   * @param requestOptions WSG options for the request.
   * @returns The posted instances that's returned back from the server.
   */
  public postInstances<T extends WsgInstance>(typedConstructor: new () => T, token: AccessToken, relativeUrlPath: string, instances: T[], requestOptions?: WsgRequestOptions): Promise<T[]> {
    return super.postInstances(typedConstructor, token, relativeUrlPath, instances, requestOptions);
  }

  /**
   * Used by clients to get strongly typed instances from standard WSG REST queries that return EC JSON instances.
   * @param typedConstructor Constructor function for the type
   * @param token Delegation token
   * @param relativeUrlPath Relative path to the REST resource.
   * @param queryOptions Query options.
   * @returns Array of strongly typed instances.
   */
  public getInstances<T extends WsgInstance>(typedConstructor: new () => T, token: AccessToken, relativeUrlPath: string, queryOptions?: RequestQueryOptions): Promise<T[]> {
    return super.getInstances(typedConstructor, token, relativeUrlPath, queryOptions);
  }

  /**
   * Used by clients to get strongly typed instances from standard WSG REST queries that return EC JSON instances.
   * @param typedConstructor Constructor function for the type
   * @param token Delegation token
   * @param relativeUrlPath Relative path to the REST resource.
   * @param queryOptions Query options.
   * @returns Array of strongly typed instances.
   */
  public postQuery<T extends WsgInstance>(typedConstructor: new () => T, token: AccessToken, relativeUrlPath: string, queryOptions: RequestQueryOptions): Promise<T[]> {
    return super.postQuery(typedConstructor, token, relativeUrlPath, queryOptions);
  }

  /**
   * Used by clients to set custom request parameters for all future requests made by this handler.
   */
  public getCustomRequestOptions(): CustomRequestOptions {
    return this._customRequestOptions;
  }
}<|MERGE_RESOLUTION|>--- conflicted
+++ resolved
@@ -9,12 +9,8 @@
 import { AuthorizationToken, AccessToken } from "../Token";
 import { ImsDelegationSecureTokenClient } from "../ImsClients";
 import * as https from "https";
-<<<<<<< HEAD
 import { Config, FileHandler } from "..";
-=======
-import { Config } from "..";
 import { CustomRequestOptions } from "./CustomRequestOptions";
->>>>>>> c4d383c1
 
 /**
  * Provides default options for iModel Hub requests.
@@ -35,13 +31,9 @@
   protected url?: string;
   private _defaultIModelHubOptionsProvider: DefaultIModelHubRequestOptionsProvider;
   public static readonly searchKey: string = "iModelHubApi";
-<<<<<<< HEAD
   protected _agent: https.Agent;
   protected _fileHandler: FileHandler | undefined;
-=======
-  private _agent: https.Agent;
   private _customRequestOptions: CustomRequestOptions = new CustomRequestOptions();
->>>>>>> c4d383c1
 
   private static readonly defaultUrlDescriptor: UrlDescriptor = {
     DEV: "https://dev-imodelhubapi.bentley.com",
