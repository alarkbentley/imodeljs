--- conflicted
+++ resolved
@@ -4,14 +4,8 @@
 import { DeploymentEnv } from "../Client";
 import { ImsActiveSecureTokenClient } from "../ImsClients";
 import { AuthorizationToken, AccessToken } from "../Token";
-<<<<<<< HEAD
-import { IModelClient } from "../IModelClient";
-import { Version, IModel, VersionQuery, IModelQuery } from "../imodelhub";
-=======
 import { IModelHubClient, Version, IModelRepository, VersionQuery, IModelQuery } from "../imodelhub";
->>>>>>> 5807d510
 import { ConnectClient, Project } from "../ConnectClients";
-import { IModelHubClient } from "..";
 import { expect } from "chai";
 
 import { Logger, LogLevel } from "@bentley/bentleyjs-core";
