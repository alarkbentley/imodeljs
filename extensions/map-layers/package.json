{
  "name": "@bentley/map-layers",
  "version": "2.16.0-dev.18",
  "description": "Extension that adds a Map Layers Widget",
  "main": "lib/map-layers.js",
  "typings": "lib/map-layers",
  "license": "MIT",
  "scripts": {
    "compile": "npm run build",
    "prebuild": "npm run pseudolocalize && npm run copy:assets",
    "build": "tsc 1>&2 && npm run prebuild && npm run build:extension",
    "build:extension": "extension-webpack-tools build -s ./src/map-layers.ts -o ./lib/extension --sourceMap",
    "clean": "rimraf lib .rush/temp/package-deps*.json",
    "copy:assets": "cpx \"./src/**/*.{*css,json,svg}\" \"./lib\" && cpx \"./src/public/locales/**/*\" ./lib/extension/locales/ && cpx \"./lib/extension/locales/en-PSEUDO/*\" ./lib/public/locales/en-PSEUDO/",
    "cover": "nyc npm test",
    "docs": "",
    "lint": "eslint -f visualstudio \"./src/**/*.{ts,tsx}\" 1>&2",
    "pseudolocalize": "betools pseudolocalize --englishDir=./src/public/locales/en --out=./lib/extension/locales/en-PSEUDO",
    "test": "mocha --opts ./mocha.opts \"./lib/test/**/*.test.js\""
  },
  "repository": {
    "type": "git",
    "url": "https://github.com/imodeljs/imodeljs/tree/master/core/map-layers"
  },
  "keywords": [
    "iModel",
    "BIM",
    "maps",
    "extension"
  ],
  "author": {
    "name": "Bentley Systems, Inc.",
    "url": "http://www.bentley.com"
  },
  "devDependencies": {
    "@bentley/bentleyjs-core": "2.16.0-dev.18",
    "@bentley/build-tools": "2.16.0-dev.18",
    "@bentley/eslint-plugin": "2.16.0-dev.18",
    "@bentley/extension-webpack-tools": "2.16.0-dev.18",
    "@bentley/geometry-core": "2.16.0-dev.18",
    "@bentley/imodeljs-common": "2.16.0-dev.18",
    "@bentley/imodeljs-frontend": "2.16.0-dev.18",
    "@bentley/imodeljs-i18n": "2.16.0-dev.18",
    "@bentley/imodeljs-quantity": "2.16.0-dev.18",
    "@bentley/itwin-client": "2.16.0-dev.18",
    "@bentley/presentation-common": "2.16.0-dev.18",
    "@bentley/react-scripts": "3.4.9",
    "@bentley/ui-abstract": "2.16.0-dev.18",
    "@bentley/ui-components": "2.16.0-dev.18",
    "@bentley/ui-core": "2.16.0-dev.18",
    "@bentley/ui-framework": "2.16.0-dev.18",
    "@bentley/ui-ninezone": "2.16.0-dev.18",
    "@testing-library/react": "^8.0.1",
    "@testing-library/react-hooks": "^3.2.1",
    "@types/classnames": "^2.2.3",
    "@types/enzyme": "3.9.3",
    "@types/chai": "^4.1.4",
    "@types/mocha": "^5.2.5",
    "@types/node": "10.14.1",
    "@types/react": "16.9.43",
    "@types/react-beautiful-dnd": "^12.1.2",
    "@types/react-select": "3.0.26",
    "@types/sinon": "^9.0.0",
    "@types/sinon-chai": "^3.2.0",
    "chai": "^4.1.2",
    "chai-as-promised": "^7",
    "chai-jest-snapshot": "^2.0.0",
    "chai-spies": "1.0.0",
    "cpx": "^1.5.0",
    "enzyme": "^3.4.0",
    "enzyme-adapter-react-16": "^1.15.5",
    "enzyme-to-json": "^3.3.4",
    "eslint": "^6.8.0",
    "jsdom": "^11.12.0",
    "jsdom-global": "3.0.2",
    "mocha": "^5.2.0",
    "nyc": "^14.0.0",
    "rimraf": "^3.0.2",
    "sinon": "^9.0.2",
    "sinon-chai": "^3.2.0",
    "typescript": "~4.1.0",
    "xmlhttprequest": "^1.8.0"
  },
  "dependencies": {
    "classnames": "2.2.6",
    "react-beautiful-dnd": "^13.0.0",
    "react-compound-slider": "^2.5.0",
    "react-select": "3.1.0"
  },
  "peerDependencies": {
<<<<<<< HEAD
    "@bentley/bentleyjs-core": "2.16.0-dev.13",
    "@bentley/geometry-core": "2.16.0-dev.13",
    "@bentley/imodeljs-common": "2.16.0-dev.13",
    "@bentley/imodeljs-frontend": "2.16.0-dev.13",
    "@bentley/imodeljs-i18n": "2.16.0-dev.13",
    "@bentley/imodeljs-quantity": "2.16.0-dev.13",
    "@bentley/itwin-client": "2.16.0-dev.13",
    "@bentley/ui-abstract": "2.16.0-dev.13",
    "@bentley/ui-components": "2.16.0-dev.13",
    "@bentley/ui-core": "2.16.0-dev.13",
    "@bentley/ui-framework": "2.16.0-dev.13",
    "@bentley/ui-ninezone": "2.16.0-dev.13",
    "@itwin/itwinui-css": "^0.9.0",
=======
    "@bentley/bentleyjs-core": "2.16.0-dev.18",
    "@bentley/geometry-core": "2.16.0-dev.18",
    "@bentley/imodeljs-common": "2.16.0-dev.18",
    "@bentley/imodeljs-frontend": "2.16.0-dev.18",
    "@bentley/imodeljs-i18n": "2.16.0-dev.18",
    "@bentley/imodeljs-quantity": "2.16.0-dev.18",
    "@bentley/itwin-client": "2.16.0-dev.18",
    "@bentley/ui-abstract": "2.16.0-dev.18",
    "@bentley/ui-components": "2.16.0-dev.18",
    "@bentley/ui-core": "2.16.0-dev.18",
    "@bentley/ui-framework": "2.16.0-dev.18",
    "@bentley/ui-ninezone": "2.16.0-dev.18",
>>>>>>> 30b98966
    "react": "^16.8.0",
    "react-dom": "^16.8.0"
  },
  "nyc": {
    "extends": "./node_modules/@bentley/build-tools/.nycrc",
    "check-coverage": false
  },
  "eslintConfig": {
    "plugins": [
      "@bentley"
    ],
    "extends": "plugin:@bentley/imodeljs-recommended"
  }
}<|MERGE_RESOLUTION|>--- conflicted
+++ resolved
@@ -88,21 +88,6 @@
     "react-select": "3.1.0"
   },
   "peerDependencies": {
-<<<<<<< HEAD
-    "@bentley/bentleyjs-core": "2.16.0-dev.13",
-    "@bentley/geometry-core": "2.16.0-dev.13",
-    "@bentley/imodeljs-common": "2.16.0-dev.13",
-    "@bentley/imodeljs-frontend": "2.16.0-dev.13",
-    "@bentley/imodeljs-i18n": "2.16.0-dev.13",
-    "@bentley/imodeljs-quantity": "2.16.0-dev.13",
-    "@bentley/itwin-client": "2.16.0-dev.13",
-    "@bentley/ui-abstract": "2.16.0-dev.13",
-    "@bentley/ui-components": "2.16.0-dev.13",
-    "@bentley/ui-core": "2.16.0-dev.13",
-    "@bentley/ui-framework": "2.16.0-dev.13",
-    "@bentley/ui-ninezone": "2.16.0-dev.13",
-    "@itwin/itwinui-css": "^0.9.0",
-=======
     "@bentley/bentleyjs-core": "2.16.0-dev.18",
     "@bentley/geometry-core": "2.16.0-dev.18",
     "@bentley/imodeljs-common": "2.16.0-dev.18",
@@ -115,7 +100,7 @@
     "@bentley/ui-core": "2.16.0-dev.18",
     "@bentley/ui-framework": "2.16.0-dev.18",
     "@bentley/ui-ninezone": "2.16.0-dev.18",
->>>>>>> 30b98966
+    "@itwin/itwinui-css": "^0.9.0",
     "react": "^16.8.0",
     "react-dom": "^16.8.0"
   },
