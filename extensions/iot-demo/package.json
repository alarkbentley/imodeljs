--- conflicted
+++ resolved
@@ -27,15 +27,9 @@
     "url": "http://www.bentley.com"
   },
   "devDependencies": {
-<<<<<<< HEAD
-    "@bentley/build-tools": "2.16.0-dev.9",
-    "@bentley/eslint-plugin": "2.16.0-dev.9",
-    "@bentley/extension-webpack-tools": "2.16.0-dev.9",
-=======
     "@bentley/build-tools": "2.16.0-dev.12",
     "@bentley/eslint-plugin": "2.16.0-dev.12",
     "@bentley/extension-webpack-tools": "2.16.0-dev.12",
->>>>>>> 8aaff637
     "@types/react": "16.9.43",
     "@types/classnames": "^2.2.3",
     "cpx": "^1.5.0",
@@ -44,20 +38,6 @@
     "typescript": "~4.1.0"
   },
   "dependencies": {
-<<<<<<< HEAD
-    "@bentley/bentleyjs-core": "2.16.0-dev.9",
-    "@bentley/geometry-core": "2.16.0-dev.9",
-    "@bentley/itwin-client": "2.16.0-dev.9",
-    "@bentley/imodeljs-common": "2.16.0-dev.9",
-    "@bentley/imodeljs-i18n": "2.16.0-dev.9",
-    "@bentley/imodeljs-frontend": "2.16.0-dev.9",
-    "@bentley/imodeljs-quantity": "2.16.0-dev.9",
-    "@bentley/ui-abstract": "2.16.0-dev.9",
-    "@bentley/ui-components": "2.16.0-dev.9",
-    "@bentley/ui-core": "2.16.0-dev.9",
-    "@bentley/ui-framework": "2.16.0-dev.9",
-    "@bentley/ui-ninezone": "2.16.0-dev.9",
-=======
     "@bentley/bentleyjs-core": "2.16.0-dev.12",
     "@bentley/geometry-core": "2.16.0-dev.12",
     "@bentley/itwin-client": "2.16.0-dev.12",
@@ -70,7 +50,6 @@
     "@bentley/ui-core": "2.16.0-dev.12",
     "@bentley/ui-framework": "2.16.0-dev.12",
     "@bentley/ui-ninezone": "2.16.0-dev.12",
->>>>>>> 8aaff637
     "classnames": "2.2.6",
     "react": "^16.8.0",
     "svg-sprite-loader": "4.2.1"
