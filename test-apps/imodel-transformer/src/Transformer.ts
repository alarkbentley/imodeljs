/*---------------------------------------------------------------------------------------------
* Copyright (c) Bentley Systems, Incorporated. All rights reserved.
* See LICENSE.md in the project root for license terms and full copyright notice.
*--------------------------------------------------------------------------------------------*/

<<<<<<< HEAD
import * as path from "path";
import * as Semver from "semver";
import { assert, ClientRequestContext, DbResult, Guid, Id64, Id64Array, Logger } from "@bentley/bentleyjs-core";
import {
  Category, ECSqlStatement, Element, ElementRefersToElements, GeometryPart, IModelDb, IModelJsFs, IModelTransformer, IModelTransformOptions,
  InformationPartitionElement, KnownLocations, PhysicalModel, PhysicalPartition, Relationship, Schema, SubCategory,
=======
import { assert, ClientRequestContext, DbResult, Id64, Id64Array, Id64Set, Id64String, Logger } from "@bentley/bentleyjs-core";
import {
  Category, CategorySelector, DisplayStyle, DisplayStyle3d, ECSqlStatement, Element, ElementRefersToElements, GeometricModel3d, GeometryPart,
  IModelDb, IModelTransformer, IModelTransformOptions, InformationPartitionElement, ModelSelector, PhysicalModel, PhysicalPartition, Relationship,
  SpatialCategory, SpatialViewDefinition, SubCategory, ViewDefinition,
>>>>>>> b6d8f8ab
} from "@bentley/imodeljs-backend";
import { ElementProps, IModel } from "@bentley/imodeljs-common";
import { AuthorizedClientRequestContext } from "@bentley/itwin-client";
import { SchemaEditOperation } from "./SchemaEditUtils";

export const loggerCategory = "imodel-transformer-Transformer";
export const progressLoggerCategory = "Progress";

export interface TransformerOptions extends IModelTransformOptions {
  simplifyElementGeometry?: boolean;
  combinePhysicalModels?: boolean;
  exportViewDefinition?: Id64String;
  deleteUnusedGeometryParts?: boolean;
  excludeSubCategories?: string[];
  excludeCategories?: string[];
  schemaEditOperations?: Map<string, SchemaEditOperation[]>;
}

export class Transformer extends IModelTransformer {
  private _numSourceElements = 0;
  private _numSourceElementsProcessed = 0;
  private _numSourceRelationships = 0;
  private _numSourceRelationshipsProcessed = 0;
  private _startTime = new Date();
  private _targetPhysicalModelId = Id64.invalid; // will be valid when PhysicalModels are being combined
  private _schemaEditOperations = new Map<string, SchemaEditOperation[]>();

  public static async transformAll(requestContext: AuthorizedClientRequestContext | ClientRequestContext, sourceDb: IModelDb, targetDb: IModelDb, options?: TransformerOptions): Promise<void> {
    const transformer = new Transformer(sourceDb, targetDb, options);
    transformer.initialize(options);
    await transformer.processSchemas(requestContext);
    targetDb.saveChanges("processSchemas");
    await transformer.processAll();
    targetDb.saveChanges("processAll");
    if (options?.deleteUnusedGeometryParts) {
      transformer.deleteUnusedGeometryParts();
      targetDb.saveChanges("deleteUnusedGeometryParts");
    }
    transformer.dispose();
    transformer.logElapsedTime();
  }

  public static async transformChanges(requestContext: AuthorizedClientRequestContext, sourceDb: IModelDb, targetDb: IModelDb, sourceStartChangeSetId: string, options?: TransformerOptions): Promise<void> {
    if ("" === sourceDb.changeSetId) {
      assert("" === sourceStartChangeSetId);
      return this.transformAll(requestContext, sourceDb, targetDb, options);
    }
    const transformer = new Transformer(sourceDb, targetDb, options);
    transformer.initialize(options);
    await transformer.processChanges(requestContext, sourceStartChangeSetId);
    targetDb.saveChanges("processChanges");
    if (options?.deleteUnusedGeometryParts) {
      transformer.deleteUnusedGeometryParts();
      targetDb.saveChanges("deleteUnusedGeometryParts");
    }
    transformer.dispose();
    transformer.logElapsedTime();
  }

  private constructor(sourceDb: IModelDb, targetDb: IModelDb, options?: IModelTransformOptions) {
    super(sourceDb, targetDb, options);
  }

  private initialize(options?: TransformerOptions): void {
    Logger.logInfo(progressLoggerCategory, `sourceDb=${this.sourceDb.pathName}`);
    Logger.logInfo(progressLoggerCategory, `targetDb=${this.targetDb.pathName}`);
    this.logChangeTrackingMemoryUsed();

    // customize transformer using the specified options
    if (options?.simplifyElementGeometry) {
      this.importer.simplifyElementGeometry = true;
    }
    if (options?.combinePhysicalModels) {
      this._targetPhysicalModelId = PhysicalModel.insert(this.targetDb, IModel.rootSubjectId, "CombinedPhysicalModel"); // WIP: Id should be passed in, not inserted here
      this.importer.doNotUpdateElementIds.add(this._targetPhysicalModelId);
    }
    if (options?.exportViewDefinition) {
      const spatialViewDefinition = this.sourceDb.elements.getElement<SpatialViewDefinition>(options.exportViewDefinition, SpatialViewDefinition);
      const categorySelector = this.sourceDb.elements.getElement<CategorySelector>(spatialViewDefinition.categorySelectorId, CategorySelector);
      const modelSelector = this.sourceDb.elements.getElement<ModelSelector>(spatialViewDefinition.modelSelectorId, ModelSelector);
      const displayStyle = this.sourceDb.elements.getElement<DisplayStyle3d>(spatialViewDefinition.displayStyleId, DisplayStyle3d);
      // Exclude all ViewDefinition-related classes because a new view will be generated in the target iModel
      this.exporter.excludeElementClass(ViewDefinition.classFullName);
      this.exporter.excludeElementClass(CategorySelector.classFullName);
      this.exporter.excludeElementClass(ModelSelector.classFullName);
      this.exporter.excludeElementClass(DisplayStyle.classFullName);
      // Exclude categories not in the CategorySelector
      this.excludeCategoriesExcept(Id64.toIdSet(categorySelector.categories));
      // Exclude models not in the ModelSelector
      this.excludeModelsExcept(Id64.toIdSet(modelSelector.models));
      // Exclude elements excluded by the DisplayStyle
      for (const excludedElementId of displayStyle.settings.excludedElementIds) {
        this.exporter.excludeElement(excludedElementId);
      }
      // Exclude SubCategories that are not visible in the DisplayStyle
      for (const [subCategoryId, subCategoryOverride] of displayStyle.settings.subCategoryOverrides) {
        if (subCategoryOverride.invisible) {
          this.excludeSubCategory(subCategoryId);
        }
      }
    }
    if (options?.excludeSubCategories) {
      this.excludeSubCategories(options.excludeSubCategories);
    }
    if (options?.excludeCategories) {
      this.excludeCategories(options.excludeCategories);
    }

    this._schemaEditOperations = options?.schemaEditOperations ?? new Map();

    // query for and log the number of source Elements that will be processed
    this._numSourceElements = this.sourceDb.withPreparedStatement(`SELECT COUNT(*) FROM ${Element.classFullName}`, (statement: ECSqlStatement): number => {
      return DbResult.BE_SQLITE_ROW === statement.step() ? statement.getValue(0).getInteger() : 0;
    });
    Logger.logInfo(progressLoggerCategory, `numSourceElements=${this._numSourceElements}`);

    // query for and log the number of source Relationships that will be processed
    this._numSourceRelationships = this.sourceDb.withPreparedStatement(`SELECT COUNT(*) FROM ${ElementRefersToElements.classFullName}`, (statement: ECSqlStatement): number => {
      return DbResult.BE_SQLITE_ROW === statement.step() ? statement.getValue(0).getInteger() : 0;
    });
    Logger.logInfo(progressLoggerCategory, `numSourceRelationships=${this._numSourceRelationships}`);
  }

  // this is a modified copy of IModelTransformer.processSchemas, since we do not expect anyone else to need to alter the behavior like this.
  // make sure to check that changes to the original are reflected here, the changes are surrounded by comments
  public async processSchemas(...[requestContext]: Parameters<IModelTransformer["processSchemas"]>): Promise<void> {
    requestContext.enter();
    const schemasDir: string = path.join(KnownLocations.tmpdir, Guid.createValue());
    IModelJsFs.mkdirSync(schemasDir);
    try {
      this.sourceDb.nativeDb.exportSchemas(schemasDir);
      const schemaFiles: string[] = IModelJsFs.readdirSync(schemasDir);
      // some schemas are guaranteed to exist and importing them will be a duplicate schema error, so we filter them out
      const importSchemasFullPaths = schemaFiles.map((schema) => path.join(schemasDir, schema));
      const filteredSchemaPaths = importSchemasFullPaths.filter((schemaPath) => {
        let schemaSource: string;
        try {
          schemaSource = IModelJsFs.readFileSync(schemaPath).toString("utf8");
        } catch (err) {
          Logger.logError(loggerCategory, `error reading xml schema file ${schemaPath}`);
          return true;
        }
        const schemaVersionMatch = /<ECSchema .*?version="([0-9.]+)"/.exec(schemaSource);
        const schemaNameMatch = /<ECSchema .*?schemaName="([^"]+)"/.exec(schemaSource);
        if (schemaVersionMatch == null || schemaNameMatch == null) {
          Logger.logError(loggerCategory, `failed to parse schema name or version, first 200 chars: '${schemaSource.slice(0, 200)}'`);
          return true;
        }
        const [_fullVersionMatch, versionString] = schemaVersionMatch;
        const [_fullNameMatch, schemaName] = schemaNameMatch;
        const versionInTarget = this.targetDb.querySchemaVersion(schemaName);
        const versionToImport = Schema.toSemverString(versionString);
        /* START CHANGE FROM SUPER */
        if (this._schemaEditOperations.has(schemaName)) {
          this.applySchemaOperations(requestContext, schemaPath, this._schemaEditOperations.get(schemaName)!, schemaSource);
        }
        /* END CHANGE FROM SUPER */
        if (versionInTarget && Semver.lte(versionToImport, versionInTarget))
          return false;
        return true;
      });
      if (filteredSchemaPaths.length > 0)
        await this.targetDb.importSchemas(requestContext, filteredSchemaPaths);
    } finally {
      requestContext.enter();
      IModelJsFs.removeSync(schemasDir);
    }
  }

  /** Initialize IModelTransformer to exclude SubCategory Elements and geometry entries in a SubCategory from the target iModel.
   * @param subCategoryNames Array of SubCategory names to exclude
   * @note This sample code assumes that you want to exclude all SubCategories of a given name regardless of parent Category
   */
  private excludeSubCategories(subCategoryNames: string[]): void {
    const sql = `SELECT ECInstanceId FROM ${SubCategory.classFullName} WHERE CodeValue=:subCategoryName`;
    for (const subCategoryName of subCategoryNames) {
      this.sourceDb.withPreparedStatement(sql, (statement: ECSqlStatement): void => {
        statement.bindString("subCategoryName", subCategoryName);
        while (DbResult.BE_SQLITE_ROW === statement.step()) {
          this.excludeSubCategory(statement.getValue(0).getId());
        }
      });
    }
  }

  /** Initialize IModelTransformer to exclude a specific SubCategory.
   * @note The geometry entries in the specified SubCategory are always filtered out.
   * @note The SubCategory element itself is only excluded if it is not the default SubCategory.
   */
  private excludeSubCategory(subCategoryId: Id64String): void {
    const subCategory = this.sourceDb.elements.getElement<SubCategory>(subCategoryId, SubCategory);
    this.context.filterSubCategory(subCategoryId); // filter out geometry entries in this SubCategory from the target iModel
    if (!subCategory.isDefaultSubCategory) { // cannot exclude a default SubCategory
      this.exporter.excludeElement(subCategoryId); // exclude the SubCategory Element itself from the target iModel
    }
  }

  /** Initialize IModelTransformer to exclude Category Elements and geometry entries in a Category from the target iModel.
   * @param CategoryNames Array of Category names to exclude
   * @note This sample code assumes that you want to exclude all Categories of a given name regardless of the containing model (that scopes the CodeValue).
   */
  private excludeCategories(categoryNames: string[]): void {
    const sql = `SELECT ECInstanceId FROM ${Category.classFullName} WHERE CodeValue=:categoryName`;
    for (const categoryName of categoryNames) {
      this.sourceDb.withPreparedStatement(sql, (statement: ECSqlStatement): void => {
        statement.bindString("categoryName", categoryName);
        while (DbResult.BE_SQLITE_ROW === statement.step()) {
          const categoryId = statement.getValue(0).getId();
          this.exporter.excludeElementsInCategory(categoryId); // exclude elements in this category
          this.exporter.excludeElement(categoryId); // exclude the category element itself
        }
      });
    }
  }

  /** Excludes categories not referenced by the specified Id64Set. */
  private excludeCategoriesExcept(categoryIds: Id64Set): void {
    const sql = `SELECT ECInstanceId FROM ${SpatialCategory.classFullName}`;
    this.sourceDb.withPreparedStatement(sql, (statement: ECSqlStatement): void => {
      while (DbResult.BE_SQLITE_ROW === statement.step()) {
        const categoryId = statement.getValue(0).getId();
        if (!categoryIds.has(categoryId)) {
          this.exporter.excludeElementsInCategory(categoryId); // exclude elements in this category
          this.exporter.excludeElement(categoryId); // exclude the category element itself
        }
      }
    });
  }

  /** Excludes models not referenced by the specified Id64Set.
   * @note This really excludes the *modeled element* (which also excludes the model) since we don't want *modeled elements* without a sub-model.
  */
  private excludeModelsExcept(modelIds: Id64Set): void {
    const sql = `SELECT ECInstanceId FROM ${GeometricModel3d.classFullName}`;
    this.sourceDb.withPreparedStatement(sql, (statement: ECSqlStatement): void => {
      while (DbResult.BE_SQLITE_ROW === statement.step()) {
        const modelId = statement.getValue(0).getId();
        if (!modelIds.has(modelId)) {
          this.exporter.excludeElement(modelId); // exclude the category element itself
        }
      }
    });
  }

  /** Override that counts elements processed and optionally remaps PhysicalPartitions.
   * @note Override of IModelExportHandler.shouldExportElement
   */
  protected shouldExportElement(sourceElement: Element): boolean {
    if (sourceElement instanceof InformationPartitionElement) {
      Logger.logInfo(progressLoggerCategory, `${sourceElement.classFullName} "${sourceElement.getDisplayLabel()}"`);
    }
    if (this._numSourceElementsProcessed < this._numSourceElements) { // with deferred element processing, the number processed can be more than the total
      ++this._numSourceElementsProcessed;
    }
    if (Id64.isValidId64(this._targetPhysicalModelId) && (sourceElement instanceof PhysicalPartition)) {
      this.context.remapElement(sourceElement.id, this._targetPhysicalModelId); // combine all source PhysicalModels into a single target PhysicalModel
      // NOTE: must allow export to continue so the PhysicalModel sub-modeling the PhysicalPartition is processed
    }
    return super.shouldExportElement(sourceElement);
  }

  /** This override of IModelTransformer.onTransformElement exists for debugging purposes */
  protected onTransformElement(sourceElement: Element): ElementProps {
    // if (sourceElement.id === "0x0" || sourceElement.getDisplayLabel() === "xxx") { // use logging to find something unique about the problem element
    //   Logger.logInfo(progressLoggerCategory, "Found problem element"); // set breakpoint here
    // }
    return super.onTransformElement(sourceElement);
  }

  protected shouldExportRelationship(relationship: Relationship): boolean {
    if (this._numSourceRelationshipsProcessed < this._numSourceRelationships) {
      ++this._numSourceRelationshipsProcessed;
    }
    return super.shouldExportRelationship(relationship);
  }

  protected async onProgress(): Promise<void> {
    if (this._numSourceElementsProcessed > 0) {
      Logger.logInfo(progressLoggerCategory, `Processed ${this._numSourceElementsProcessed} of ${this._numSourceElements} elements`);
    }
    if (this._numSourceRelationshipsProcessed > 0) {
      Logger.logInfo(progressLoggerCategory, `Processed ${this._numSourceRelationshipsProcessed} of ${this._numSourceRelationships} relationships`);
    }
    this.logElapsedTime();
    this.logChangeTrackingMemoryUsed();
    return super.onProgress();
  }

  private logElapsedTime(): void {
    const elapsedTimeMinutes: number = (new Date().valueOf() - this._startTime.valueOf()) / 60000.0;
    Logger.logInfo(progressLoggerCategory, `Elapsed time: ${Math.round(100 * elapsedTimeMinutes) / 100.0} minutes`);
  }

  public logChangeTrackingMemoryUsed(): void {
    if (this.targetDb.isBriefcase) {
      const bytesUsed = this.targetDb.nativeDb.getChangeTrackingMemoryUsed(); // can't call this internal method unless targetDb has change tracking enabled
      const mbUsed = Math.round((bytesUsed * 100) / (1024 * 1024)) / 100;
      Logger.logInfo(progressLoggerCategory, `Change Tracking Memory Used: ${mbUsed} MB`);
    }
  }

  private deleteUnusedGeometryParts(): void {
    const geometryPartIds: Id64Array = [];
    const sql = `SELECT ECInstanceId FROM ${GeometryPart.classFullName}`;
    this.sourceDb.withPreparedStatement(sql, (statement: ECSqlStatement): void => {
      while (DbResult.BE_SQLITE_ROW === statement.step()) {
        geometryPartIds.push(statement.getValue(0).getId());
      }
    });
    this.targetDb.elements.deleteDefinitionElements(geometryPartIds); // will delete only if unused
  }

  // for now source is required but can be made optional and the function reads it itself
  public applySchemaOperations(requestContext: ClientRequestContext | AuthorizedClientRequestContext, schemaPath: string, editOps: SchemaEditOperation[], source: string): void {
    for (const editOp of editOps) {
      source = source.replace(editOp.pattern, editOp.substitution);
    }
    requestContext.enter();
    IModelJsFs.writeFileSync(schemaPath, source);
  }
}
<|MERGE_RESOLUTION|>--- conflicted
+++ resolved
@@ -1,340 +1,333 @@
-/*---------------------------------------------------------------------------------------------
-* Copyright (c) Bentley Systems, Incorporated. All rights reserved.
-* See LICENSE.md in the project root for license terms and full copyright notice.
-*--------------------------------------------------------------------------------------------*/
-
-<<<<<<< HEAD
-import * as path from "path";
-import * as Semver from "semver";
-import { assert, ClientRequestContext, DbResult, Guid, Id64, Id64Array, Logger } from "@bentley/bentleyjs-core";
-import {
-  Category, ECSqlStatement, Element, ElementRefersToElements, GeometryPart, IModelDb, IModelJsFs, IModelTransformer, IModelTransformOptions,
-  InformationPartitionElement, KnownLocations, PhysicalModel, PhysicalPartition, Relationship, Schema, SubCategory,
-=======
-import { assert, ClientRequestContext, DbResult, Id64, Id64Array, Id64Set, Id64String, Logger } from "@bentley/bentleyjs-core";
-import {
-  Category, CategorySelector, DisplayStyle, DisplayStyle3d, ECSqlStatement, Element, ElementRefersToElements, GeometricModel3d, GeometryPart,
-  IModelDb, IModelTransformer, IModelTransformOptions, InformationPartitionElement, ModelSelector, PhysicalModel, PhysicalPartition, Relationship,
-  SpatialCategory, SpatialViewDefinition, SubCategory, ViewDefinition,
->>>>>>> b6d8f8ab
-} from "@bentley/imodeljs-backend";
-import { ElementProps, IModel } from "@bentley/imodeljs-common";
-import { AuthorizedClientRequestContext } from "@bentley/itwin-client";
-import { SchemaEditOperation } from "./SchemaEditUtils";
-
-export const loggerCategory = "imodel-transformer-Transformer";
-export const progressLoggerCategory = "Progress";
-
-export interface TransformerOptions extends IModelTransformOptions {
-  simplifyElementGeometry?: boolean;
-  combinePhysicalModels?: boolean;
-  exportViewDefinition?: Id64String;
-  deleteUnusedGeometryParts?: boolean;
-  excludeSubCategories?: string[];
-  excludeCategories?: string[];
-  schemaEditOperations?: Map<string, SchemaEditOperation[]>;
-}
-
-export class Transformer extends IModelTransformer {
-  private _numSourceElements = 0;
-  private _numSourceElementsProcessed = 0;
-  private _numSourceRelationships = 0;
-  private _numSourceRelationshipsProcessed = 0;
-  private _startTime = new Date();
-  private _targetPhysicalModelId = Id64.invalid; // will be valid when PhysicalModels are being combined
-  private _schemaEditOperations = new Map<string, SchemaEditOperation[]>();
-
-  public static async transformAll(requestContext: AuthorizedClientRequestContext | ClientRequestContext, sourceDb: IModelDb, targetDb: IModelDb, options?: TransformerOptions): Promise<void> {
-    const transformer = new Transformer(sourceDb, targetDb, options);
-    transformer.initialize(options);
-    await transformer.processSchemas(requestContext);
-    targetDb.saveChanges("processSchemas");
-    await transformer.processAll();
-    targetDb.saveChanges("processAll");
-    if (options?.deleteUnusedGeometryParts) {
-      transformer.deleteUnusedGeometryParts();
-      targetDb.saveChanges("deleteUnusedGeometryParts");
-    }
-    transformer.dispose();
-    transformer.logElapsedTime();
-  }
-
-  public static async transformChanges(requestContext: AuthorizedClientRequestContext, sourceDb: IModelDb, targetDb: IModelDb, sourceStartChangeSetId: string, options?: TransformerOptions): Promise<void> {
-    if ("" === sourceDb.changeSetId) {
-      assert("" === sourceStartChangeSetId);
-      return this.transformAll(requestContext, sourceDb, targetDb, options);
-    }
-    const transformer = new Transformer(sourceDb, targetDb, options);
-    transformer.initialize(options);
-    await transformer.processChanges(requestContext, sourceStartChangeSetId);
-    targetDb.saveChanges("processChanges");
-    if (options?.deleteUnusedGeometryParts) {
-      transformer.deleteUnusedGeometryParts();
-      targetDb.saveChanges("deleteUnusedGeometryParts");
-    }
-    transformer.dispose();
-    transformer.logElapsedTime();
-  }
-
-  private constructor(sourceDb: IModelDb, targetDb: IModelDb, options?: IModelTransformOptions) {
-    super(sourceDb, targetDb, options);
-  }
-
-  private initialize(options?: TransformerOptions): void {
-    Logger.logInfo(progressLoggerCategory, `sourceDb=${this.sourceDb.pathName}`);
-    Logger.logInfo(progressLoggerCategory, `targetDb=${this.targetDb.pathName}`);
-    this.logChangeTrackingMemoryUsed();
-
-    // customize transformer using the specified options
-    if (options?.simplifyElementGeometry) {
-      this.importer.simplifyElementGeometry = true;
-    }
-    if (options?.combinePhysicalModels) {
-      this._targetPhysicalModelId = PhysicalModel.insert(this.targetDb, IModel.rootSubjectId, "CombinedPhysicalModel"); // WIP: Id should be passed in, not inserted here
-      this.importer.doNotUpdateElementIds.add(this._targetPhysicalModelId);
-    }
-    if (options?.exportViewDefinition) {
-      const spatialViewDefinition = this.sourceDb.elements.getElement<SpatialViewDefinition>(options.exportViewDefinition, SpatialViewDefinition);
-      const categorySelector = this.sourceDb.elements.getElement<CategorySelector>(spatialViewDefinition.categorySelectorId, CategorySelector);
-      const modelSelector = this.sourceDb.elements.getElement<ModelSelector>(spatialViewDefinition.modelSelectorId, ModelSelector);
-      const displayStyle = this.sourceDb.elements.getElement<DisplayStyle3d>(spatialViewDefinition.displayStyleId, DisplayStyle3d);
-      // Exclude all ViewDefinition-related classes because a new view will be generated in the target iModel
-      this.exporter.excludeElementClass(ViewDefinition.classFullName);
-      this.exporter.excludeElementClass(CategorySelector.classFullName);
-      this.exporter.excludeElementClass(ModelSelector.classFullName);
-      this.exporter.excludeElementClass(DisplayStyle.classFullName);
-      // Exclude categories not in the CategorySelector
-      this.excludeCategoriesExcept(Id64.toIdSet(categorySelector.categories));
-      // Exclude models not in the ModelSelector
-      this.excludeModelsExcept(Id64.toIdSet(modelSelector.models));
-      // Exclude elements excluded by the DisplayStyle
-      for (const excludedElementId of displayStyle.settings.excludedElementIds) {
-        this.exporter.excludeElement(excludedElementId);
-      }
-      // Exclude SubCategories that are not visible in the DisplayStyle
-      for (const [subCategoryId, subCategoryOverride] of displayStyle.settings.subCategoryOverrides) {
-        if (subCategoryOverride.invisible) {
-          this.excludeSubCategory(subCategoryId);
-        }
-      }
-    }
-    if (options?.excludeSubCategories) {
-      this.excludeSubCategories(options.excludeSubCategories);
-    }
-    if (options?.excludeCategories) {
-      this.excludeCategories(options.excludeCategories);
-    }
-
-    this._schemaEditOperations = options?.schemaEditOperations ?? new Map();
-
-    // query for and log the number of source Elements that will be processed
-    this._numSourceElements = this.sourceDb.withPreparedStatement(`SELECT COUNT(*) FROM ${Element.classFullName}`, (statement: ECSqlStatement): number => {
-      return DbResult.BE_SQLITE_ROW === statement.step() ? statement.getValue(0).getInteger() : 0;
-    });
-    Logger.logInfo(progressLoggerCategory, `numSourceElements=${this._numSourceElements}`);
-
-    // query for and log the number of source Relationships that will be processed
-    this._numSourceRelationships = this.sourceDb.withPreparedStatement(`SELECT COUNT(*) FROM ${ElementRefersToElements.classFullName}`, (statement: ECSqlStatement): number => {
-      return DbResult.BE_SQLITE_ROW === statement.step() ? statement.getValue(0).getInteger() : 0;
-    });
-    Logger.logInfo(progressLoggerCategory, `numSourceRelationships=${this._numSourceRelationships}`);
-  }
-
-  // this is a modified copy of IModelTransformer.processSchemas, since we do not expect anyone else to need to alter the behavior like this.
-  // make sure to check that changes to the original are reflected here, the changes are surrounded by comments
-  public async processSchemas(...[requestContext]: Parameters<IModelTransformer["processSchemas"]>): Promise<void> {
-    requestContext.enter();
-    const schemasDir: string = path.join(KnownLocations.tmpdir, Guid.createValue());
-    IModelJsFs.mkdirSync(schemasDir);
-    try {
-      this.sourceDb.nativeDb.exportSchemas(schemasDir);
-      const schemaFiles: string[] = IModelJsFs.readdirSync(schemasDir);
-      // some schemas are guaranteed to exist and importing them will be a duplicate schema error, so we filter them out
-      const importSchemasFullPaths = schemaFiles.map((schema) => path.join(schemasDir, schema));
-      const filteredSchemaPaths = importSchemasFullPaths.filter((schemaPath) => {
-        let schemaSource: string;
-        try {
-          schemaSource = IModelJsFs.readFileSync(schemaPath).toString("utf8");
-        } catch (err) {
-          Logger.logError(loggerCategory, `error reading xml schema file ${schemaPath}`);
-          return true;
-        }
-        const schemaVersionMatch = /<ECSchema .*?version="([0-9.]+)"/.exec(schemaSource);
-        const schemaNameMatch = /<ECSchema .*?schemaName="([^"]+)"/.exec(schemaSource);
-        if (schemaVersionMatch == null || schemaNameMatch == null) {
-          Logger.logError(loggerCategory, `failed to parse schema name or version, first 200 chars: '${schemaSource.slice(0, 200)}'`);
-          return true;
-        }
-        const [_fullVersionMatch, versionString] = schemaVersionMatch;
-        const [_fullNameMatch, schemaName] = schemaNameMatch;
-        const versionInTarget = this.targetDb.querySchemaVersion(schemaName);
-        const versionToImport = Schema.toSemverString(versionString);
-        /* START CHANGE FROM SUPER */
-        if (this._schemaEditOperations.has(schemaName)) {
-          this.applySchemaOperations(requestContext, schemaPath, this._schemaEditOperations.get(schemaName)!, schemaSource);
-        }
-        /* END CHANGE FROM SUPER */
-        if (versionInTarget && Semver.lte(versionToImport, versionInTarget))
-          return false;
-        return true;
-      });
-      if (filteredSchemaPaths.length > 0)
-        await this.targetDb.importSchemas(requestContext, filteredSchemaPaths);
-    } finally {
-      requestContext.enter();
-      IModelJsFs.removeSync(schemasDir);
-    }
-  }
-
-  /** Initialize IModelTransformer to exclude SubCategory Elements and geometry entries in a SubCategory from the target iModel.
-   * @param subCategoryNames Array of SubCategory names to exclude
-   * @note This sample code assumes that you want to exclude all SubCategories of a given name regardless of parent Category
-   */
-  private excludeSubCategories(subCategoryNames: string[]): void {
-    const sql = `SELECT ECInstanceId FROM ${SubCategory.classFullName} WHERE CodeValue=:subCategoryName`;
-    for (const subCategoryName of subCategoryNames) {
-      this.sourceDb.withPreparedStatement(sql, (statement: ECSqlStatement): void => {
-        statement.bindString("subCategoryName", subCategoryName);
-        while (DbResult.BE_SQLITE_ROW === statement.step()) {
-          this.excludeSubCategory(statement.getValue(0).getId());
-        }
-      });
-    }
-  }
-
-  /** Initialize IModelTransformer to exclude a specific SubCategory.
-   * @note The geometry entries in the specified SubCategory are always filtered out.
-   * @note The SubCategory element itself is only excluded if it is not the default SubCategory.
-   */
-  private excludeSubCategory(subCategoryId: Id64String): void {
-    const subCategory = this.sourceDb.elements.getElement<SubCategory>(subCategoryId, SubCategory);
-    this.context.filterSubCategory(subCategoryId); // filter out geometry entries in this SubCategory from the target iModel
-    if (!subCategory.isDefaultSubCategory) { // cannot exclude a default SubCategory
-      this.exporter.excludeElement(subCategoryId); // exclude the SubCategory Element itself from the target iModel
-    }
-  }
-
-  /** Initialize IModelTransformer to exclude Category Elements and geometry entries in a Category from the target iModel.
-   * @param CategoryNames Array of Category names to exclude
-   * @note This sample code assumes that you want to exclude all Categories of a given name regardless of the containing model (that scopes the CodeValue).
-   */
-  private excludeCategories(categoryNames: string[]): void {
-    const sql = `SELECT ECInstanceId FROM ${Category.classFullName} WHERE CodeValue=:categoryName`;
-    for (const categoryName of categoryNames) {
-      this.sourceDb.withPreparedStatement(sql, (statement: ECSqlStatement): void => {
-        statement.bindString("categoryName", categoryName);
-        while (DbResult.BE_SQLITE_ROW === statement.step()) {
-          const categoryId = statement.getValue(0).getId();
-          this.exporter.excludeElementsInCategory(categoryId); // exclude elements in this category
-          this.exporter.excludeElement(categoryId); // exclude the category element itself
-        }
-      });
-    }
-  }
-
-  /** Excludes categories not referenced by the specified Id64Set. */
-  private excludeCategoriesExcept(categoryIds: Id64Set): void {
-    const sql = `SELECT ECInstanceId FROM ${SpatialCategory.classFullName}`;
-    this.sourceDb.withPreparedStatement(sql, (statement: ECSqlStatement): void => {
-      while (DbResult.BE_SQLITE_ROW === statement.step()) {
-        const categoryId = statement.getValue(0).getId();
-        if (!categoryIds.has(categoryId)) {
-          this.exporter.excludeElementsInCategory(categoryId); // exclude elements in this category
-          this.exporter.excludeElement(categoryId); // exclude the category element itself
-        }
-      }
-    });
-  }
-
-  /** Excludes models not referenced by the specified Id64Set.
-   * @note This really excludes the *modeled element* (which also excludes the model) since we don't want *modeled elements* without a sub-model.
-  */
-  private excludeModelsExcept(modelIds: Id64Set): void {
-    const sql = `SELECT ECInstanceId FROM ${GeometricModel3d.classFullName}`;
-    this.sourceDb.withPreparedStatement(sql, (statement: ECSqlStatement): void => {
-      while (DbResult.BE_SQLITE_ROW === statement.step()) {
-        const modelId = statement.getValue(0).getId();
-        if (!modelIds.has(modelId)) {
-          this.exporter.excludeElement(modelId); // exclude the category element itself
-        }
-      }
-    });
-  }
-
-  /** Override that counts elements processed and optionally remaps PhysicalPartitions.
-   * @note Override of IModelExportHandler.shouldExportElement
-   */
-  protected shouldExportElement(sourceElement: Element): boolean {
-    if (sourceElement instanceof InformationPartitionElement) {
-      Logger.logInfo(progressLoggerCategory, `${sourceElement.classFullName} "${sourceElement.getDisplayLabel()}"`);
-    }
-    if (this._numSourceElementsProcessed < this._numSourceElements) { // with deferred element processing, the number processed can be more than the total
-      ++this._numSourceElementsProcessed;
-    }
-    if (Id64.isValidId64(this._targetPhysicalModelId) && (sourceElement instanceof PhysicalPartition)) {
-      this.context.remapElement(sourceElement.id, this._targetPhysicalModelId); // combine all source PhysicalModels into a single target PhysicalModel
-      // NOTE: must allow export to continue so the PhysicalModel sub-modeling the PhysicalPartition is processed
-    }
-    return super.shouldExportElement(sourceElement);
-  }
-
-  /** This override of IModelTransformer.onTransformElement exists for debugging purposes */
-  protected onTransformElement(sourceElement: Element): ElementProps {
-    // if (sourceElement.id === "0x0" || sourceElement.getDisplayLabel() === "xxx") { // use logging to find something unique about the problem element
-    //   Logger.logInfo(progressLoggerCategory, "Found problem element"); // set breakpoint here
-    // }
-    return super.onTransformElement(sourceElement);
-  }
-
-  protected shouldExportRelationship(relationship: Relationship): boolean {
-    if (this._numSourceRelationshipsProcessed < this._numSourceRelationships) {
-      ++this._numSourceRelationshipsProcessed;
-    }
-    return super.shouldExportRelationship(relationship);
-  }
-
-  protected async onProgress(): Promise<void> {
-    if (this._numSourceElementsProcessed > 0) {
-      Logger.logInfo(progressLoggerCategory, `Processed ${this._numSourceElementsProcessed} of ${this._numSourceElements} elements`);
-    }
-    if (this._numSourceRelationshipsProcessed > 0) {
-      Logger.logInfo(progressLoggerCategory, `Processed ${this._numSourceRelationshipsProcessed} of ${this._numSourceRelationships} relationships`);
-    }
-    this.logElapsedTime();
-    this.logChangeTrackingMemoryUsed();
-    return super.onProgress();
-  }
-
-  private logElapsedTime(): void {
-    const elapsedTimeMinutes: number = (new Date().valueOf() - this._startTime.valueOf()) / 60000.0;
-    Logger.logInfo(progressLoggerCategory, `Elapsed time: ${Math.round(100 * elapsedTimeMinutes) / 100.0} minutes`);
-  }
-
-  public logChangeTrackingMemoryUsed(): void {
-    if (this.targetDb.isBriefcase) {
-      const bytesUsed = this.targetDb.nativeDb.getChangeTrackingMemoryUsed(); // can't call this internal method unless targetDb has change tracking enabled
-      const mbUsed = Math.round((bytesUsed * 100) / (1024 * 1024)) / 100;
-      Logger.logInfo(progressLoggerCategory, `Change Tracking Memory Used: ${mbUsed} MB`);
-    }
-  }
-
-  private deleteUnusedGeometryParts(): void {
-    const geometryPartIds: Id64Array = [];
-    const sql = `SELECT ECInstanceId FROM ${GeometryPart.classFullName}`;
-    this.sourceDb.withPreparedStatement(sql, (statement: ECSqlStatement): void => {
-      while (DbResult.BE_SQLITE_ROW === statement.step()) {
-        geometryPartIds.push(statement.getValue(0).getId());
-      }
-    });
-    this.targetDb.elements.deleteDefinitionElements(geometryPartIds); // will delete only if unused
-  }
-
-  // for now source is required but can be made optional and the function reads it itself
-  public applySchemaOperations(requestContext: ClientRequestContext | AuthorizedClientRequestContext, schemaPath: string, editOps: SchemaEditOperation[], source: string): void {
-    for (const editOp of editOps) {
-      source = source.replace(editOp.pattern, editOp.substitution);
-    }
-    requestContext.enter();
-    IModelJsFs.writeFileSync(schemaPath, source);
-  }
-}
+/*---------------------------------------------------------------------------------------------
+* Copyright (c) Bentley Systems, Incorporated. All rights reserved.
+* See LICENSE.md in the project root for license terms and full copyright notice.
+*--------------------------------------------------------------------------------------------*/
+
+import * as path from "path";
+import * as Semver from "semver";
+import { assert, ClientRequestContext, DbResult, Guid, Id64, Id64Array, Id64Set, Id64String, Logger } from "@bentley/bentleyjs-core";
+import {
+  Category, CategorySelector, DisplayStyle, DisplayStyle3d, ECSqlStatement, Element, ElementRefersToElements, GeometricModel3d, GeometryPart,
+  IModelDb, IModelJsFs, IModelTransformer, IModelTransformOptions, InformationPartitionElement, KnownLocations, ModelSelector, PhysicalModel, PhysicalPartition,
+  Relationship, Schema, SpatialCategory, SpatialViewDefinition, SubCategory, ViewDefinition,
+} from "@bentley/imodeljs-backend";
+import { ElementProps, IModel } from "@bentley/imodeljs-common";
+import { AuthorizedClientRequestContext } from "@bentley/itwin-client";
+import { SchemaEditOperation } from "./SchemaEditUtils";
+
+export const loggerCategory = "imodel-transformer-Transformer";
+export const progressLoggerCategory = "Progress";
+
+export interface TransformerOptions extends IModelTransformOptions {
+  simplifyElementGeometry?: boolean;
+  combinePhysicalModels?: boolean;
+  exportViewDefinition?: Id64String;
+  deleteUnusedGeometryParts?: boolean;
+  excludeSubCategories?: string[];
+  excludeCategories?: string[];
+  schemaEditOperations?: Map<string, SchemaEditOperation[]>;
+}
+
+export class Transformer extends IModelTransformer {
+  private _numSourceElements = 0;
+  private _numSourceElementsProcessed = 0;
+  private _numSourceRelationships = 0;
+  private _numSourceRelationshipsProcessed = 0;
+  private _startTime = new Date();
+  private _targetPhysicalModelId = Id64.invalid; // will be valid when PhysicalModels are being combined
+  private _schemaEditOperations = new Map<string, SchemaEditOperation[]>();
+
+  public static async transformAll(requestContext: AuthorizedClientRequestContext | ClientRequestContext, sourceDb: IModelDb, targetDb: IModelDb, options?: TransformerOptions): Promise<void> {
+    const transformer = new Transformer(sourceDb, targetDb, options);
+    transformer.initialize(options);
+    await transformer.processSchemas(requestContext);
+    targetDb.saveChanges("processSchemas");
+    await transformer.processAll();
+    targetDb.saveChanges("processAll");
+    if (options?.deleteUnusedGeometryParts) {
+      transformer.deleteUnusedGeometryParts();
+      targetDb.saveChanges("deleteUnusedGeometryParts");
+    }
+    transformer.dispose();
+    transformer.logElapsedTime();
+  }
+
+  public static async transformChanges(requestContext: AuthorizedClientRequestContext, sourceDb: IModelDb, targetDb: IModelDb, sourceStartChangeSetId: string, options?: TransformerOptions): Promise<void> {
+    if ("" === sourceDb.changeSetId) {
+      assert("" === sourceStartChangeSetId);
+      return this.transformAll(requestContext, sourceDb, targetDb, options);
+    }
+    const transformer = new Transformer(sourceDb, targetDb, options);
+    transformer.initialize(options);
+    await transformer.processChanges(requestContext, sourceStartChangeSetId);
+    targetDb.saveChanges("processChanges");
+    if (options?.deleteUnusedGeometryParts) {
+      transformer.deleteUnusedGeometryParts();
+      targetDb.saveChanges("deleteUnusedGeometryParts");
+    }
+    transformer.dispose();
+    transformer.logElapsedTime();
+  }
+
+  private constructor(sourceDb: IModelDb, targetDb: IModelDb, options?: IModelTransformOptions) {
+    super(sourceDb, targetDb, options);
+  }
+
+  private initialize(options?: TransformerOptions): void {
+    Logger.logInfo(progressLoggerCategory, `sourceDb=${this.sourceDb.pathName}`);
+    Logger.logInfo(progressLoggerCategory, `targetDb=${this.targetDb.pathName}`);
+    this.logChangeTrackingMemoryUsed();
+
+    // customize transformer using the specified options
+    if (options?.simplifyElementGeometry) {
+      this.importer.simplifyElementGeometry = true;
+    }
+    if (options?.combinePhysicalModels) {
+      this._targetPhysicalModelId = PhysicalModel.insert(this.targetDb, IModel.rootSubjectId, "CombinedPhysicalModel"); // WIP: Id should be passed in, not inserted here
+      this.importer.doNotUpdateElementIds.add(this._targetPhysicalModelId);
+    }
+    if (options?.exportViewDefinition) {
+      const spatialViewDefinition = this.sourceDb.elements.getElement<SpatialViewDefinition>(options.exportViewDefinition, SpatialViewDefinition);
+      const categorySelector = this.sourceDb.elements.getElement<CategorySelector>(spatialViewDefinition.categorySelectorId, CategorySelector);
+      const modelSelector = this.sourceDb.elements.getElement<ModelSelector>(spatialViewDefinition.modelSelectorId, ModelSelector);
+      const displayStyle = this.sourceDb.elements.getElement<DisplayStyle3d>(spatialViewDefinition.displayStyleId, DisplayStyle3d);
+      // Exclude all ViewDefinition-related classes because a new view will be generated in the target iModel
+      this.exporter.excludeElementClass(ViewDefinition.classFullName);
+      this.exporter.excludeElementClass(CategorySelector.classFullName);
+      this.exporter.excludeElementClass(ModelSelector.classFullName);
+      this.exporter.excludeElementClass(DisplayStyle.classFullName);
+      // Exclude categories not in the CategorySelector
+      this.excludeCategoriesExcept(Id64.toIdSet(categorySelector.categories));
+      // Exclude models not in the ModelSelector
+      this.excludeModelsExcept(Id64.toIdSet(modelSelector.models));
+      // Exclude elements excluded by the DisplayStyle
+      for (const excludedElementId of displayStyle.settings.excludedElementIds) {
+        this.exporter.excludeElement(excludedElementId);
+      }
+      // Exclude SubCategories that are not visible in the DisplayStyle
+      for (const [subCategoryId, subCategoryOverride] of displayStyle.settings.subCategoryOverrides) {
+        if (subCategoryOverride.invisible) {
+          this.excludeSubCategory(subCategoryId);
+        }
+      }
+    }
+    if (options?.excludeSubCategories) {
+      this.excludeSubCategories(options.excludeSubCategories);
+    }
+    if (options?.excludeCategories) {
+      this.excludeCategories(options.excludeCategories);
+    }
+
+    this._schemaEditOperations = options?.schemaEditOperations ?? new Map();
+
+    // query for and log the number of source Elements that will be processed
+    this._numSourceElements = this.sourceDb.withPreparedStatement(`SELECT COUNT(*) FROM ${Element.classFullName}`, (statement: ECSqlStatement): number => {
+      return DbResult.BE_SQLITE_ROW === statement.step() ? statement.getValue(0).getInteger() : 0;
+    });
+    Logger.logInfo(progressLoggerCategory, `numSourceElements=${this._numSourceElements}`);
+
+    // query for and log the number of source Relationships that will be processed
+    this._numSourceRelationships = this.sourceDb.withPreparedStatement(`SELECT COUNT(*) FROM ${ElementRefersToElements.classFullName}`, (statement: ECSqlStatement): number => {
+      return DbResult.BE_SQLITE_ROW === statement.step() ? statement.getValue(0).getInteger() : 0;
+    });
+    Logger.logInfo(progressLoggerCategory, `numSourceRelationships=${this._numSourceRelationships}`);
+  }
+
+  // this is a modified copy of IModelTransformer.processSchemas, since we do not expect anyone else to need to alter the behavior like this.
+  // make sure to check that changes to the original are reflected here, the changes are surrounded by comments
+  public async processSchemas(...[requestContext]: Parameters<IModelTransformer["processSchemas"]>): Promise<void> {
+    requestContext.enter();
+    const schemasDir: string = path.join(KnownLocations.tmpdir, Guid.createValue());
+    IModelJsFs.mkdirSync(schemasDir);
+    try {
+      this.sourceDb.nativeDb.exportSchemas(schemasDir);
+      const schemaFiles: string[] = IModelJsFs.readdirSync(schemasDir);
+      // some schemas are guaranteed to exist and importing them will be a duplicate schema error, so we filter them out
+      const importSchemasFullPaths = schemaFiles.map((schema) => path.join(schemasDir, schema));
+      const filteredSchemaPaths = importSchemasFullPaths.filter((schemaPath) => {
+        let schemaSource: string;
+        try {
+          schemaSource = IModelJsFs.readFileSync(schemaPath).toString("utf8");
+        } catch (err) {
+          Logger.logError(loggerCategory, `error reading xml schema file ${schemaPath}`);
+          return true;
+        }
+        const schemaVersionMatch = /<ECSchema .*?version="([0-9.]+)"/.exec(schemaSource);
+        const schemaNameMatch = /<ECSchema .*?schemaName="([^"]+)"/.exec(schemaSource);
+        if (schemaVersionMatch == null || schemaNameMatch == null) {
+          Logger.logError(loggerCategory, `failed to parse schema name or version, first 200 chars: '${schemaSource.slice(0, 200)}'`);
+          return true;
+        }
+        const [_fullVersionMatch, versionString] = schemaVersionMatch;
+        const [_fullNameMatch, schemaName] = schemaNameMatch;
+        const versionInTarget = this.targetDb.querySchemaVersion(schemaName);
+        const versionToImport = Schema.toSemverString(versionString);
+        /* START CHANGE FROM SUPER */
+        if (this._schemaEditOperations.has(schemaName)) {
+          this.applySchemaOperations(requestContext, schemaPath, this._schemaEditOperations.get(schemaName)!, schemaSource);
+        }
+        /* END CHANGE FROM SUPER */
+        if (versionInTarget && Semver.lte(versionToImport, versionInTarget))
+          return false;
+        return true;
+      });
+      if (filteredSchemaPaths.length > 0)
+        await this.targetDb.importSchemas(requestContext, filteredSchemaPaths);
+    } finally {
+      requestContext.enter();
+      IModelJsFs.removeSync(schemasDir);
+    }
+  }
+
+  /** Initialize IModelTransformer to exclude SubCategory Elements and geometry entries in a SubCategory from the target iModel.
+   * @param subCategoryNames Array of SubCategory names to exclude
+   * @note This sample code assumes that you want to exclude all SubCategories of a given name regardless of parent Category
+   */
+  private excludeSubCategories(subCategoryNames: string[]): void {
+    const sql = `SELECT ECInstanceId FROM ${SubCategory.classFullName} WHERE CodeValue=:subCategoryName`;
+    for (const subCategoryName of subCategoryNames) {
+      this.sourceDb.withPreparedStatement(sql, (statement: ECSqlStatement): void => {
+        statement.bindString("subCategoryName", subCategoryName);
+        while (DbResult.BE_SQLITE_ROW === statement.step()) {
+          this.excludeSubCategory(statement.getValue(0).getId());
+        }
+      });
+    }
+  }
+
+  /** Initialize IModelTransformer to exclude a specific SubCategory.
+   * @note The geometry entries in the specified SubCategory are always filtered out.
+   * @note The SubCategory element itself is only excluded if it is not the default SubCategory.
+   */
+  private excludeSubCategory(subCategoryId: Id64String): void {
+    const subCategory = this.sourceDb.elements.getElement<SubCategory>(subCategoryId, SubCategory);
+    this.context.filterSubCategory(subCategoryId); // filter out geometry entries in this SubCategory from the target iModel
+    if (!subCategory.isDefaultSubCategory) { // cannot exclude a default SubCategory
+      this.exporter.excludeElement(subCategoryId); // exclude the SubCategory Element itself from the target iModel
+    }
+  }
+
+  /** Initialize IModelTransformer to exclude Category Elements and geometry entries in a Category from the target iModel.
+   * @param CategoryNames Array of Category names to exclude
+   * @note This sample code assumes that you want to exclude all Categories of a given name regardless of the containing model (that scopes the CodeValue).
+   */
+  private excludeCategories(categoryNames: string[]): void {
+    const sql = `SELECT ECInstanceId FROM ${Category.classFullName} WHERE CodeValue=:categoryName`;
+    for (const categoryName of categoryNames) {
+      this.sourceDb.withPreparedStatement(sql, (statement: ECSqlStatement): void => {
+        statement.bindString("categoryName", categoryName);
+        while (DbResult.BE_SQLITE_ROW === statement.step()) {
+          const categoryId = statement.getValue(0).getId();
+          this.exporter.excludeElementsInCategory(categoryId); // exclude elements in this category
+          this.exporter.excludeElement(categoryId); // exclude the category element itself
+        }
+      });
+    }
+  }
+
+  /** Excludes categories not referenced by the specified Id64Set. */
+  private excludeCategoriesExcept(categoryIds: Id64Set): void {
+    const sql = `SELECT ECInstanceId FROM ${SpatialCategory.classFullName}`;
+    this.sourceDb.withPreparedStatement(sql, (statement: ECSqlStatement): void => {
+      while (DbResult.BE_SQLITE_ROW === statement.step()) {
+        const categoryId = statement.getValue(0).getId();
+        if (!categoryIds.has(categoryId)) {
+          this.exporter.excludeElementsInCategory(categoryId); // exclude elements in this category
+          this.exporter.excludeElement(categoryId); // exclude the category element itself
+        }
+      }
+    });
+  }
+
+  /** Excludes models not referenced by the specified Id64Set.
+   * @note This really excludes the *modeled element* (which also excludes the model) since we don't want *modeled elements* without a sub-model.
+  */
+  private excludeModelsExcept(modelIds: Id64Set): void {
+    const sql = `SELECT ECInstanceId FROM ${GeometricModel3d.classFullName}`;
+    this.sourceDb.withPreparedStatement(sql, (statement: ECSqlStatement): void => {
+      while (DbResult.BE_SQLITE_ROW === statement.step()) {
+        const modelId = statement.getValue(0).getId();
+        if (!modelIds.has(modelId)) {
+          this.exporter.excludeElement(modelId); // exclude the category element itself
+        }
+      }
+    });
+  }
+
+  /** Override that counts elements processed and optionally remaps PhysicalPartitions.
+   * @note Override of IModelExportHandler.shouldExportElement
+   */
+  protected shouldExportElement(sourceElement: Element): boolean {
+    if (sourceElement instanceof InformationPartitionElement) {
+      Logger.logInfo(progressLoggerCategory, `${sourceElement.classFullName} "${sourceElement.getDisplayLabel()}"`);
+    }
+    if (this._numSourceElementsProcessed < this._numSourceElements) { // with deferred element processing, the number processed can be more than the total
+      ++this._numSourceElementsProcessed;
+    }
+    if (Id64.isValidId64(this._targetPhysicalModelId) && (sourceElement instanceof PhysicalPartition)) {
+      this.context.remapElement(sourceElement.id, this._targetPhysicalModelId); // combine all source PhysicalModels into a single target PhysicalModel
+      // NOTE: must allow export to continue so the PhysicalModel sub-modeling the PhysicalPartition is processed
+    }
+    return super.shouldExportElement(sourceElement);
+  }
+
+  /** This override of IModelTransformer.onTransformElement exists for debugging purposes */
+  protected onTransformElement(sourceElement: Element): ElementProps {
+    // if (sourceElement.id === "0x0" || sourceElement.getDisplayLabel() === "xxx") { // use logging to find something unique about the problem element
+    //   Logger.logInfo(progressLoggerCategory, "Found problem element"); // set breakpoint here
+    // }
+    return super.onTransformElement(sourceElement);
+  }
+
+  protected shouldExportRelationship(relationship: Relationship): boolean {
+    if (this._numSourceRelationshipsProcessed < this._numSourceRelationships) {
+      ++this._numSourceRelationshipsProcessed;
+    }
+    return super.shouldExportRelationship(relationship);
+  }
+
+  protected async onProgress(): Promise<void> {
+    if (this._numSourceElementsProcessed > 0) {
+      Logger.logInfo(progressLoggerCategory, `Processed ${this._numSourceElementsProcessed} of ${this._numSourceElements} elements`);
+    }
+    if (this._numSourceRelationshipsProcessed > 0) {
+      Logger.logInfo(progressLoggerCategory, `Processed ${this._numSourceRelationshipsProcessed} of ${this._numSourceRelationships} relationships`);
+    }
+    this.logElapsedTime();
+    this.logChangeTrackingMemoryUsed();
+    return super.onProgress();
+  }
+
+  private logElapsedTime(): void {
+    const elapsedTimeMinutes: number = (new Date().valueOf() - this._startTime.valueOf()) / 60000.0;
+    Logger.logInfo(progressLoggerCategory, `Elapsed time: ${Math.round(100 * elapsedTimeMinutes) / 100.0} minutes`);
+  }
+
+  public logChangeTrackingMemoryUsed(): void {
+    if (this.targetDb.isBriefcase) {
+      const bytesUsed = this.targetDb.nativeDb.getChangeTrackingMemoryUsed(); // can't call this internal method unless targetDb has change tracking enabled
+      const mbUsed = Math.round((bytesUsed * 100) / (1024 * 1024)) / 100;
+      Logger.logInfo(progressLoggerCategory, `Change Tracking Memory Used: ${mbUsed} MB`);
+    }
+  }
+
+  private deleteUnusedGeometryParts(): void {
+    const geometryPartIds: Id64Array = [];
+    const sql = `SELECT ECInstanceId FROM ${GeometryPart.classFullName}`;
+    this.sourceDb.withPreparedStatement(sql, (statement: ECSqlStatement): void => {
+      while (DbResult.BE_SQLITE_ROW === statement.step()) {
+        geometryPartIds.push(statement.getValue(0).getId());
+      }
+    });
+    this.targetDb.elements.deleteDefinitionElements(geometryPartIds); // will delete only if unused
+  }
+
+  // for now source is required but can be made optional and the function reads it itself
+  public applySchemaOperations(requestContext: ClientRequestContext | AuthorizedClientRequestContext, schemaPath: string, editOps: SchemaEditOperation[], source: string): void {
+    for (const editOp of editOps) {
+      source = source.replace(editOp.pattern, editOp.substitution);
+    }
+    requestContext.enter();
+    IModelJsFs.writeFileSync(schemaPath, source);
+  }
+}