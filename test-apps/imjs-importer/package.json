--- conflicted
+++ resolved
@@ -23,17 +23,6 @@
     "url": "http://www.bentley.com"
   },
   "dependencies": {
-<<<<<<< HEAD
-    "@bentley/bentleyjs-core": "2.0.0-dev.50",
-    "@bentley/config-loader": "2.0.0-dev.50",
-    "@bentley/geometry-core": "2.0.0-dev.50",
-    "@bentley/imodeljs-backend": "2.0.0-dev.50",
-    "@bentley/itwin-client": "2.0.0-dev.50",
-    "@bentley/backend-itwin-client": "2.0.0-dev.50",
-    "@bentley/imodeljs-common": "2.0.0-dev.50",
-    "@bentley/imodeljs-i18n": "2.0.0-dev.50",
-    "@bentley/logger-config": "2.0.0-dev.50",
-=======
     "@bentley/bentleyjs-core": "2.0.0-dev.77",
     "@bentley/config-loader": "2.0.0-dev.77",
     "@bentley/geometry-core": "2.0.0-dev.77",
@@ -43,7 +32,6 @@
     "@bentley/imodeljs-common": "2.0.0-dev.77",
     "@bentley/imodeljs-i18n": "2.0.0-dev.77",
     "@bentley/logger-config": "2.0.0-dev.77",
->>>>>>> 73f0523d
     "chai": "^4.1.2",
     "jquery": "^3.4.1",
     "yargs": "^15.0.0"
