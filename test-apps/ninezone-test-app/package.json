{
  "name": "ninezone-test-app",
  "description": "9-Zone Test Application",
  "private": true,
  "license": "MIT",
  "version": "0.0.0",
  "scripts": {
    "compile": "",
    "start": "react-scripts start",
    "build": "",
    "clean": "",
    "cover": "",
    "docs": "",
    "lint": "",
    "test": ""
  },
  "author": {
    "name": "Bentley Systems, Inc.",
    "url": "http://www.bentley.com"
  },
  "devDependencies": {
<<<<<<< HEAD
    "@bentley/build-tools": "2.16.0-dev.9",
    "@bentley/eslint-plugin": "2.16.0-dev.9",
=======
    "@bentley/build-tools": "2.16.0-dev.12",
    "@bentley/eslint-plugin": "2.16.0-dev.12",
>>>>>>> 8aaff637
    "@bentley/react-scripts": "3.4.9",
    "@types/classnames": "^2.2.3",
    "@types/react": "16.9.43",
    "@types/react-dom": "^16.8.0",
    "@types/react-router-dom": "^5.1.5",
    "typescript": "~4.1.0"
  },
  "dependencies": {
    "@bentley/icons-generic-webfont": "^1.0.15",
<<<<<<< HEAD
    "@bentley/ui-abstract": "2.16.0-dev.9",
    "@bentley/ui-components": "2.16.0-dev.9",
    "@bentley/ui-core": "2.16.0-dev.9",
    "@bentley/ui-ninezone": "2.16.0-dev.9",
=======
    "@bentley/ui-abstract": "2.16.0-dev.12",
    "@bentley/ui-components": "2.16.0-dev.12",
    "@bentley/ui-core": "2.16.0-dev.12",
    "@bentley/ui-ninezone": "2.16.0-dev.12",
>>>>>>> 8aaff637
    "classnames": "2.2.6",
    "highlight.js": "~10.6.0",
    "raf-schd": "^4.0.0",
    "react": "^16.8.0",
    "react-dom": "^16.8.0",
    "react-markdown": "^4.3.1",
    "react-router-dom": "^5.2.0"
  },
  "browserslist": [
    "electron 6.0.0",
    "last 4 chrome version",
    "last 4 firefox version",
    "last 4 safari version",
    "last 4 ios version",
    "last 4 ChromeAndroid version",
    "last 4 edge version",
    "not dead",
    "not <0.2%"
  ]
}<|MERGE_RESOLUTION|>--- conflicted
+++ resolved
@@ -19,13 +19,8 @@
     "url": "http://www.bentley.com"
   },
   "devDependencies": {
-<<<<<<< HEAD
-    "@bentley/build-tools": "2.16.0-dev.9",
-    "@bentley/eslint-plugin": "2.16.0-dev.9",
-=======
     "@bentley/build-tools": "2.16.0-dev.12",
     "@bentley/eslint-plugin": "2.16.0-dev.12",
->>>>>>> 8aaff637
     "@bentley/react-scripts": "3.4.9",
     "@types/classnames": "^2.2.3",
     "@types/react": "16.9.43",
@@ -35,17 +30,10 @@
   },
   "dependencies": {
     "@bentley/icons-generic-webfont": "^1.0.15",
-<<<<<<< HEAD
-    "@bentley/ui-abstract": "2.16.0-dev.9",
-    "@bentley/ui-components": "2.16.0-dev.9",
-    "@bentley/ui-core": "2.16.0-dev.9",
-    "@bentley/ui-ninezone": "2.16.0-dev.9",
-=======
     "@bentley/ui-abstract": "2.16.0-dev.12",
     "@bentley/ui-components": "2.16.0-dev.12",
     "@bentley/ui-core": "2.16.0-dev.12",
     "@bentley/ui-ninezone": "2.16.0-dev.12",
->>>>>>> 8aaff637
     "classnames": "2.2.6",
     "highlight.js": "~10.6.0",
     "raf-schd": "^4.0.0",
